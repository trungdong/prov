import json
from django.contrib.auth import login, authenticate
from django.contrib.auth.models import User
from django.contrib.auth.decorators import login_required
from django.contrib import messages
from django.http import HttpResponse, HttpResponseRedirect
from django.shortcuts import render_to_response, get_object_or_404
from django.template.context import RequestContext
from django.utils.datastructures import MultiValueDictKeyError
from tastypie.models import ApiKey
<<<<<<< HEAD
from guardian.shortcuts import * #assign, remove_perm, get_perms_for_model, get_objects_for_user, get_users_with_perms
from prov.model import ProvBundle
from prov.model.graph import prov_to_dot
from prov.server.forms import ProfileForm
=======
from prov.model import ProvBundle
from prov.model.graph import prov_to_dot
from prov.persistence.models import PDBundle 
from prov.server.forms import ProfileForm
>>>>>>> f9867d88


def registration(request):
    if(request.user.is_authenticated()):
        return HttpResponseRedirect('/prov/home')
    if request.method == 'POST':
        form = ProfileForm(request.POST)
        if form.is_valid():
            User.objects.create_user(username=form.cleaned_data['username'],
                                            password=form.cleaned_data['password'])
            user = authenticate(username=form.cleaned_data['username'],
                                password=form.cleaned_data['password'])
            login(request,user)
            if form.data['next']:
                return HttpResponseRedirect(form.data['next'])
            return HttpResponseRedirect('/prov/home')
        else:
            return render_to_response('server/register.html',{'form': form, 'next': form.data['next']}, 
                                      context_instance=RequestContext(request))
    form = ProfileForm()
    try:
        next_page = request.GET['next']
    except MultiValueDictKeyError:
        next_page = ''
    return render_to_response('server/register.html', {'form': form, 'next': next_page}, 
                              context_instance=RequestContext(request))
    
@login_required
def profile(request):
        if request.method == 'POST':
            try:
                bundle_id = request.POST['delete_id']
                pdBundle = get_object_or_404(PDBundle, pk=bundle_id)
                if not request.user.has_perm('delete_pdbundle', pdBundle):
                    return render_to_response('server/403.html', {'logged': True}, context_instance=RequestContext(request))
                bundle_id = pdBundle.rec_id
                pdBundle.delete()
                messages.success(request, 'The bundle with ID ' + bundle_id + ' was successfully deleted.')
            except MultiValueDictKeyError:
                prov_bundle = json.loads(request.POST['content'], cls=ProvBundle.JSONDecoder)
                pdbundle = PDBundle.create(request.POST['rec_id'], request.POST['asserter'], request.user)
                pdbundle.save_bundle(prov_bundle)
                messages.success(request, 'The bundle was successfully created with ID ' + `pdbundle.id` + ".")
                assign('view_pdbundle',request.user,pdbundle)
                assign('change_pdbundle',request.user,pdbundle)
                assign('delete_pdbundle',request.user,pdbundle)
                assign('admin_pdbundle',request.user,pdbundle)
                assign('ownership_pdbundle',request.user,pdbundle)
                
        perms = get_perms_for_model(PDBundle)
        l_perm = []
        for i in range(len(perms)):
            l_perm.append(perms[i].codename)
        
        return render_to_response('server/profile.html', 
                                  {'bundles': get_objects_for_user
                                   (user=request.user, 
                                    perms = l_perm, klass=PDBundle, any_perm=True).order_by('id'),
                                   'logged': True },
                                  context_instance=RequestContext(request))

@login_required
def bundle_detail(request, bundle_id):
    pdBundle = get_object_or_404(PDBundle, pk=bundle_id)
    if not request.user.has_perm('view_pdbundle', pdBundle):
        return render_to_response('server/403.html', {'logged': True}, context_instance=RequestContext(request))
    prov_g = pdBundle.get_prov_bundle() 
    prov_n = prov_g.get_provn()
    prov_json = json.dumps(prov_g, indent=4, cls=ProvBundle.JSONEncoder) 
    return render_to_response('server/detail.html',
                              {'logged': True, 'bundle': pdBundle, 'prov_n': prov_n, 'prov_json': prov_json},
                              context_instance=RequestContext(request))
    
def bundle_svg(request, bundle_id):
    pdBundle = get_object_or_404(PDBundle, pk=bundle_id)
    if not request.user.has_perm('view_pdbundle', pdBundle):
        return render_to_response('server/403.html', {'logged': True}, context_instance=RequestContext(request))
    prov_g = pdBundle.get_prov_bundle()
    dot = prov_to_dot(prov_g)
    svg_content = dot.create(format='svg')
    return HttpResponse(content=svg_content, mimetype='image/svg+xml')
    
@login_required
def create(request):
    return render_to_response('server/create.html',{'logged': True},
                              context_instance=RequestContext(request))

@login_required
def auth(request):
    key = None
    date = None
    try:
        api_key = ApiKey.objects.get(user=request.user)
    except ApiKey.DoesNotExist:
        api_key = None
    
    if request.method == 'POST':
        try:
            action = request.POST['action']
            if action == 'delete' and api_key:
                api_key.delete()
                api_key = None
                messages.success(request, 'The API key was successfully deleted.')
            elif action == 'generate':
                if not api_key:
                    api_key = ApiKey.objects.create(user=request.user)
                else:
                    api_key.key = ApiKey.generate_key(api_key)
                messages.success(request, 'The API key was successfully generated.')
        except MultiValueDictKeyError:
            pass

    if api_key:
        key = api_key.key
        date = api_key.created
        
    return render_to_response('server/auth.html',{'logged': True, 'key': key, 'date': date,},
                              context_instance=RequestContext(request))

@login_required
def auth_help(request):
    return render_to_response('server/auth_help.html',{'logged': True})

def _update_perms(target, role, pdBundle):
        perms = get_perms_for_model(PDBundle)
        l_perm = []
        for i in range(len(perms)):
            l_perm.append(perms[i].codename)
        for permission in l_perm:
                remove_perm(permission, target, pdBundle)
        if role == 'none':
            return
        assign('view_pdbundle', target, pdBundle)
        if role == 'Reader':
            return
        assign('change_pdbundle', target, pdBundle)
        if role == 'Contributor':
            return
        assign('delete_pdbundle', target, pdBundle)
        if role == 'Editor':
            return
        assign('admin_pdbundle', target, pdBundle)
            
@login_required
def admin_bundle(request, bundle_id):
    pdBundle = get_object_or_404(PDBundle, pk=bundle_id)
    if not request.user.has_perm('admin_pdbundle', pdBundle):
        return render_to_response('server/403.html', {'logged': True}, context_instance=RequestContext(request))
    if request.method == 'POST':
        try:
            name = request.POST['name']
            role = request.POST['role']
            type = request.POST['type']
            if role not in ('none','Reader','Contributor','Editor','Administrator'):
                raise Exception
            if type == 'user':
                target = User.objects.get(username=name)
                _update_perms(target, role, pdBundle)
            elif type == 'group':
                target = Group.objects.get(name=name)
                _update_perms(target, role, pdBundle)
        except User.DoesNotExist:
            messages.error(request, 'User does not exist!')
        except Group.DoesNotExist:
            messages.error(request, 'Group does not exist!')
        except Exception:
            pass

    initial_list = get_users_with_perms(pdBundle, attach_perms = True, with_group_users=False)
    users={}
    for user in initial_list:
        users[user] = len(initial_list[user])
    initial_list = get_groups_with_perms(pdBundle, attach_perms=True)
    public = False
    groups={}
    for group in initial_list:
        groups[group] = len(initial_list[group])
        if group.name == 'public':
            public = True
    all_users=[]
    for user in User.objects.all():
        if user.id != -1:
            all_users.append(user.username)
    all_users.sort()
    all_groups=[]
    for group in Group.objects.all():
        if group.name != 'public':
            all_groups.append(group.username)
    all_groups.sort()    
    return render_to_response('server/admin.html',
                              {'logged': True, 'bundle': pdBundle, 'public': public,
                               'users': users, 'groups': groups,
                               'all_users': all_users, 'all_groups': all_groups},
                              context_instance=RequestContext(request))
<|MERGE_RESOLUTION|>--- conflicted
+++ resolved
@@ -1,215 +1,210 @@
-import json
-from django.contrib.auth import login, authenticate
-from django.contrib.auth.models import User
-from django.contrib.auth.decorators import login_required
-from django.contrib import messages
-from django.http import HttpResponse, HttpResponseRedirect
-from django.shortcuts import render_to_response, get_object_or_404
-from django.template.context import RequestContext
-from django.utils.datastructures import MultiValueDictKeyError
-from tastypie.models import ApiKey
-<<<<<<< HEAD
+import json
+from django.contrib.auth import login, authenticate
+from django.contrib.auth.models import User
+from django.contrib.auth.decorators import login_required
+from django.contrib import messages
+from django.http import HttpResponse, HttpResponseRedirect
+from django.shortcuts import render_to_response, get_object_or_404
+from django.template.context import RequestContext
+from django.utils.datastructures import MultiValueDictKeyError
+from tastypie.models import ApiKey
 from guardian.shortcuts import * #assign, remove_perm, get_perms_for_model, get_objects_for_user, get_users_with_perms
 from prov.model import ProvBundle
 from prov.model.graph import prov_to_dot
-from prov.server.forms import ProfileForm
-=======
-from prov.model import ProvBundle
-from prov.model.graph import prov_to_dot
-from prov.persistence.models import PDBundle 
-from prov.server.forms import ProfileForm
->>>>>>> f9867d88
+from prov.server.forms import ProfileForm
+from prov.persistence.models import PDBundle 
 
-
-def registration(request):
-    if(request.user.is_authenticated()):
-        return HttpResponseRedirect('/prov/home')
-    if request.method == 'POST':
-        form = ProfileForm(request.POST)
-        if form.is_valid():
-            User.objects.create_user(username=form.cleaned_data['username'],
-                                            password=form.cleaned_data['password'])
-            user = authenticate(username=form.cleaned_data['username'],
-                                password=form.cleaned_data['password'])
-            login(request,user)
-            if form.data['next']:
-                return HttpResponseRedirect(form.data['next'])
-            return HttpResponseRedirect('/prov/home')
-        else:
-            return render_to_response('server/register.html',{'form': form, 'next': form.data['next']}, 
-                                      context_instance=RequestContext(request))
-    form = ProfileForm()
-    try:
-        next_page = request.GET['next']
-    except MultiValueDictKeyError:
-        next_page = ''
-    return render_to_response('server/register.html', {'form': form, 'next': next_page}, 
-                              context_instance=RequestContext(request))
-    
-@login_required
-def profile(request):
-        if request.method == 'POST':
-            try:
-                bundle_id = request.POST['delete_id']
-                pdBundle = get_object_or_404(PDBundle, pk=bundle_id)
-                if not request.user.has_perm('delete_pdbundle', pdBundle):
-                    return render_to_response('server/403.html', {'logged': True}, context_instance=RequestContext(request))
-                bundle_id = pdBundle.rec_id
-                pdBundle.delete()
-                messages.success(request, 'The bundle with ID ' + bundle_id + ' was successfully deleted.')
-            except MultiValueDictKeyError:
-                prov_bundle = json.loads(request.POST['content'], cls=ProvBundle.JSONDecoder)
-                pdbundle = PDBundle.create(request.POST['rec_id'], request.POST['asserter'], request.user)
-                pdbundle.save_bundle(prov_bundle)
-                messages.success(request, 'The bundle was successfully created with ID ' + `pdbundle.id` + ".")
-                assign('view_pdbundle',request.user,pdbundle)
-                assign('change_pdbundle',request.user,pdbundle)
-                assign('delete_pdbundle',request.user,pdbundle)
-                assign('admin_pdbundle',request.user,pdbundle)
-                assign('ownership_pdbundle',request.user,pdbundle)
-                
-        perms = get_perms_for_model(PDBundle)
-        l_perm = []
-        for i in range(len(perms)):
-            l_perm.append(perms[i].codename)
-        
-        return render_to_response('server/profile.html', 
-                                  {'bundles': get_objects_for_user
-                                   (user=request.user, 
-                                    perms = l_perm, klass=PDBundle, any_perm=True).order_by('id'),
-                                   'logged': True },
-                                  context_instance=RequestContext(request))
-
-@login_required
-def bundle_detail(request, bundle_id):
-    pdBundle = get_object_or_404(PDBundle, pk=bundle_id)
-    if not request.user.has_perm('view_pdbundle', pdBundle):
-        return render_to_response('server/403.html', {'logged': True}, context_instance=RequestContext(request))
-    prov_g = pdBundle.get_prov_bundle() 
-    prov_n = prov_g.get_provn()
-    prov_json = json.dumps(prov_g, indent=4, cls=ProvBundle.JSONEncoder) 
-    return render_to_response('server/detail.html',
-                              {'logged': True, 'bundle': pdBundle, 'prov_n': prov_n, 'prov_json': prov_json},
-                              context_instance=RequestContext(request))
-    
-def bundle_svg(request, bundle_id):
-    pdBundle = get_object_or_404(PDBundle, pk=bundle_id)
-    if not request.user.has_perm('view_pdbundle', pdBundle):
-        return render_to_response('server/403.html', {'logged': True}, context_instance=RequestContext(request))
-    prov_g = pdBundle.get_prov_bundle()
-    dot = prov_to_dot(prov_g)
-    svg_content = dot.create(format='svg')
-    return HttpResponse(content=svg_content, mimetype='image/svg+xml')
-    
-@login_required
-def create(request):
-    return render_to_response('server/create.html',{'logged': True},
-                              context_instance=RequestContext(request))
-
-@login_required
-def auth(request):
-    key = None
-    date = None
-    try:
-        api_key = ApiKey.objects.get(user=request.user)
-    except ApiKey.DoesNotExist:
-        api_key = None
-    
-    if request.method == 'POST':
-        try:
-            action = request.POST['action']
-            if action == 'delete' and api_key:
-                api_key.delete()
-                api_key = None
-                messages.success(request, 'The API key was successfully deleted.')
-            elif action == 'generate':
-                if not api_key:
-                    api_key = ApiKey.objects.create(user=request.user)
-                else:
-                    api_key.key = ApiKey.generate_key(api_key)
-                messages.success(request, 'The API key was successfully generated.')
-        except MultiValueDictKeyError:
-            pass
-
-    if api_key:
-        key = api_key.key
-        date = api_key.created
-        
-    return render_to_response('server/auth.html',{'logged': True, 'key': key, 'date': date,},
-                              context_instance=RequestContext(request))
-
-@login_required
+
+
+def registration(request):
+    if(request.user.is_authenticated()):
+        return HttpResponseRedirect('/prov/home')
+    if request.method == 'POST':
+        form = ProfileForm(request.POST)
+        if form.is_valid():
+            User.objects.create_user(username=form.cleaned_data['username'],
+                                            password=form.cleaned_data['password'])
+            user = authenticate(username=form.cleaned_data['username'],
+                                password=form.cleaned_data['password'])
+            login(request,user)
+            if form.data['next']:
+                return HttpResponseRedirect(form.data['next'])
+            return HttpResponseRedirect('/prov/home')
+        else:
+            return render_to_response('server/register.html',{'form': form, 'next': form.data['next']}, 
+                                      context_instance=RequestContext(request))
+    form = ProfileForm()
+    try:
+        next_page = request.GET['next']
+    except MultiValueDictKeyError:
+        next_page = ''
+    return render_to_response('server/register.html', {'form': form, 'next': next_page}, 
+                              context_instance=RequestContext(request))
+    
+@login_required
+def profile(request):
+        if request.method == 'POST':
+            try:
+                bundle_id = request.POST['delete_id']
+                pdBundle = get_object_or_404(PDBundle, pk=bundle_id)
+                if not request.user.has_perm('delete_pdbundle', pdBundle):
+                    return render_to_response('server/403.html', {'logged': True}, context_instance=RequestContext(request))
+                bundle_id = pdBundle.rec_id
+                pdBundle.delete()
+                messages.success(request, 'The bundle with ID ' + bundle_id + ' was successfully deleted.')
+            except MultiValueDictKeyError:
+                prov_bundle = json.loads(request.POST['content'], cls=ProvBundle.JSONDecoder)
+                pdbundle = PDBundle.create(request.POST['rec_id'], request.POST['asserter'], request.user)
+                pdbundle.save_bundle(prov_bundle)
+                messages.success(request, 'The bundle was successfully created with ID ' + `pdbundle.id` + ".")
+                assign('view_pdbundle',request.user,pdbundle)
+                assign('change_pdbundle',request.user,pdbundle)
+                assign('delete_pdbundle',request.user,pdbundle)
+                assign('admin_pdbundle',request.user,pdbundle)
+                assign('ownership_pdbundle',request.user,pdbundle)
+                
+        perms = get_perms_for_model(PDBundle)
+        l_perm = []
+        for i in range(len(perms)):
+            l_perm.append(perms[i].codename)
+        
+        return render_to_response('server/profile.html', 
+                                  {'bundles': get_objects_for_user
+                                   (user=request.user, 
+                                    perms = l_perm, klass=PDBundle, any_perm=True).order_by('id'),
+                                   'logged': True },
+                                  context_instance=RequestContext(request))
+
+@login_required
+def bundle_detail(request, bundle_id):
+    pdBundle = get_object_or_404(PDBundle, pk=bundle_id)
+    if not request.user.has_perm('view_pdbundle', pdBundle):
+        return render_to_response('server/403.html', {'logged': True}, context_instance=RequestContext(request))
+    prov_g = pdBundle.get_prov_bundle() 
+    prov_n = prov_g.get_provn()
+    prov_json = json.dumps(prov_g, indent=4, cls=ProvBundle.JSONEncoder) 
+    return render_to_response('server/detail.html',
+                              {'logged': True, 'bundle': pdBundle, 'prov_n': prov_n, 'prov_json': prov_json},
+                              context_instance=RequestContext(request))
+    
+def bundle_svg(request, bundle_id):
+    pdBundle = get_object_or_404(PDBundle, pk=bundle_id)
+    if not request.user.has_perm('view_pdbundle', pdBundle):
+        return render_to_response('server/403.html', {'logged': True}, context_instance=RequestContext(request))
+    prov_g = pdBundle.get_prov_bundle()
+    dot = prov_to_dot(prov_g)
+    svg_content = dot.create(format='svg')
+    return HttpResponse(content=svg_content, mimetype='image/svg+xml')
+    
+@login_required
+def create(request):
+    return render_to_response('server/create.html',{'logged': True},
+                              context_instance=RequestContext(request))
+
+@login_required
+def auth(request):
+    key = None
+    date = None
+    try:
+        api_key = ApiKey.objects.get(user=request.user)
+    except ApiKey.DoesNotExist:
+        api_key = None
+    
+    if request.method == 'POST':
+        try:
+            action = request.POST['action']
+            if action == 'delete' and api_key:
+                api_key.delete()
+                api_key = None
+                messages.success(request, 'The API key was successfully deleted.')
+            elif action == 'generate':
+                if not api_key:
+                    api_key = ApiKey.objects.create(user=request.user)
+                else:
+                    api_key.key = ApiKey.generate_key(api_key)
+                messages.success(request, 'The API key was successfully generated.')
+        except MultiValueDictKeyError:
+            pass
+
+    if api_key:
+        key = api_key.key
+        date = api_key.created
+        
+    return render_to_response('server/auth.html',{'logged': True, 'key': key, 'date': date,},
+                              context_instance=RequestContext(request))
+
+@login_required
 def auth_help(request):
-    return render_to_response('server/auth_help.html',{'logged': True})
-
-def _update_perms(target, role, pdBundle):
-        perms = get_perms_for_model(PDBundle)
-        l_perm = []
-        for i in range(len(perms)):
-            l_perm.append(perms[i].codename)
-        for permission in l_perm:
-                remove_perm(permission, target, pdBundle)
-        if role == 'none':
-            return
-        assign('view_pdbundle', target, pdBundle)
-        if role == 'Reader':
-            return
-        assign('change_pdbundle', target, pdBundle)
-        if role == 'Contributor':
-            return
-        assign('delete_pdbundle', target, pdBundle)
-        if role == 'Editor':
-            return
-        assign('admin_pdbundle', target, pdBundle)
-            
-@login_required
-def admin_bundle(request, bundle_id):
-    pdBundle = get_object_or_404(PDBundle, pk=bundle_id)
-    if not request.user.has_perm('admin_pdbundle', pdBundle):
-        return render_to_response('server/403.html', {'logged': True}, context_instance=RequestContext(request))
-    if request.method == 'POST':
-        try:
-            name = request.POST['name']
-            role = request.POST['role']
-            type = request.POST['type']
-            if role not in ('none','Reader','Contributor','Editor','Administrator'):
-                raise Exception
-            if type == 'user':
-                target = User.objects.get(username=name)
-                _update_perms(target, role, pdBundle)
-            elif type == 'group':
-                target = Group.objects.get(name=name)
-                _update_perms(target, role, pdBundle)
-        except User.DoesNotExist:
-            messages.error(request, 'User does not exist!')
-        except Group.DoesNotExist:
-            messages.error(request, 'Group does not exist!')
-        except Exception:
-            pass
-
-    initial_list = get_users_with_perms(pdBundle, attach_perms = True, with_group_users=False)
-    users={}
-    for user in initial_list:
-        users[user] = len(initial_list[user])
-    initial_list = get_groups_with_perms(pdBundle, attach_perms=True)
-    public = False
-    groups={}
-    for group in initial_list:
-        groups[group] = len(initial_list[group])
-        if group.name == 'public':
-            public = True
-    all_users=[]
-    for user in User.objects.all():
-        if user.id != -1:
-            all_users.append(user.username)
-    all_users.sort()
-    all_groups=[]
-    for group in Group.objects.all():
-        if group.name != 'public':
-            all_groups.append(group.username)
-    all_groups.sort()    
-    return render_to_response('server/admin.html',
-                              {'logged': True, 'bundle': pdBundle, 'public': public,
-                               'users': users, 'groups': groups,
-                               'all_users': all_users, 'all_groups': all_groups},
-                              context_instance=RequestContext(request))
+    return render_to_response('server/auth_help.html',{'logged': True})
+
+def _update_perms(target, role, pdBundle):
+        perms = get_perms_for_model(PDBundle)
+        l_perm = []
+        for i in range(len(perms)):
+            l_perm.append(perms[i].codename)
+        for permission in l_perm:
+                remove_perm(permission, target, pdBundle)
+        if role == 'none':
+            return
+        assign('view_pdbundle', target, pdBundle)
+        if role == 'Reader':
+            return
+        assign('change_pdbundle', target, pdBundle)
+        if role == 'Contributor':
+            return
+        assign('delete_pdbundle', target, pdBundle)
+        if role == 'Editor':
+            return
+        assign('admin_pdbundle', target, pdBundle)
+            
+@login_required
+def admin_bundle(request, bundle_id):
+    pdBundle = get_object_or_404(PDBundle, pk=bundle_id)
+    if not request.user.has_perm('admin_pdbundle', pdBundle):
+        return render_to_response('server/403.html', {'logged': True}, context_instance=RequestContext(request))
+    if request.method == 'POST':
+        try:
+            name = request.POST['name']
+            role = request.POST['role']
+            type = request.POST['type']
+            if role not in ('none','Reader','Contributor','Editor','Administrator'):
+                raise Exception
+            if type == 'user':
+                target = User.objects.get(username=name)
+                _update_perms(target, role, pdBundle)
+            elif type == 'group':
+                target = Group.objects.get(name=name)
+                _update_perms(target, role, pdBundle)
+        except User.DoesNotExist:
+            messages.error(request, 'User does not exist!')
+        except Group.DoesNotExist:
+            messages.error(request, 'Group does not exist!')
+        except Exception:
+            pass
+
+    initial_list = get_users_with_perms(pdBundle, attach_perms = True, with_group_users=False)
+    users={}
+    for user in initial_list:
+        users[user] = len(initial_list[user])
+    initial_list = get_groups_with_perms(pdBundle, attach_perms=True)
+    public = False
+    groups={}
+    for group in initial_list:
+        groups[group] = len(initial_list[group])
+        if group.name == 'public':
+            public = True
+    all_users=[]
+    for user in User.objects.all():
+        if user.id != -1:
+            all_users.append(user.username)
+    all_users.sort()
+    all_groups=[]
+    for group in Group.objects.all():
+        if group.name != 'public':
+            all_groups.append(group.username)
+    all_groups.sort()    
+    return render_to_response('server/admin.html',
+                              {'logged': True, 'bundle': pdBundle, 'public': public,
+                               'users': users, 'groups': groups,
+                               'all_users': all_users, 'all_groups': all_groups},
+                              context_instance=RequestContext(request))