'''Django app for the Provenance Web Service

Providing a REST API and a Web user interface for sending and retrieving
provenance graphs from a server 

<<<<<<< HEAD
References:

PROV-DM: http://www.w3.org/TR/prov-dm/
=======

>>>>>>> f9867d88
@author: Trung Dong Huynh <trungdong@donggiang.com>
@copyright: University of Southampton 2012
'''

from django.db import models
<<<<<<< HEAD
from django.contrib.auth.models import User, Group
from django.db.models.signals import  post_save, post_syncdb
from collections import defaultdict
import uuid
import datetime
import prov.model as prov
import logging
from prov.model import PROV_REC_BUNDLE
logger = logging.getLogger(__name__)


# Interface functions
def save_bundle(prov_bundle, identifier=None, asserter='#unknown'):
    # Generate a unique id for the new pdbundle to store the provenance graph
    bundle_id = uuid.uuid4().urn if identifier is None else identifier
    pdbundle = PDBundle.create(bundle_id, asserter)
    pdbundle.save_bundle(prov_bundle)
    #Return the pdbundle
    return pdbundle


# Classes
class PDNamespace(models.Model):
    prefix = models.CharField(max_length=255, db_index=True)
    uri  = models.CharField(max_length=255, db_index=True)


class PDRecord(models.Model):
    rec_id = models.CharField(max_length=255, null=True, blank=True, db_index=True)
    rec_type = models.SmallIntegerField(choices=prov.PROV_RECORD_TYPES, db_index=True)
    bundle = models.ForeignKey('PDBundle', related_name='_records', null=True, blank=True, db_index=True)
    attributes = models.ManyToManyField('self', through='RecordAttribute', symmetrical=False, related_name='references')


class RecordAttribute(models.Model):
    record = models.ForeignKey(PDRecord, related_name='from_records', db_index=True)
    value = models.ForeignKey(PDRecord, related_name='to_records')
    prov_type = models.SmallIntegerField(choices=prov.PROV_RECORD_ATTRIBUTES, db_index=True)


class LiteralAttribute(models.Model):
    record = models.ForeignKey(PDRecord, related_name='literals', db_index=True)
    prov_type = models.SmallIntegerField(choices=prov.PROV_RECORD_ATTRIBUTES, null=True, blank=True, db_index=True)
    name = models.CharField(max_length=255)
    value = models.CharField(max_length=255)
    datatype = models.CharField(max_length=255, null=True, blank=True)


class PDBundle(PDRecord):
    owner = models.ForeignKey(User, null=True, blank=True, db_index=True)
    asserter = models.CharField(max_length=255, null=True, blank=True, db_index=True)
    namespaces = models.ManyToManyField(PDNamespace, related_name='bundles')
    
    class Meta:
        permissions = (
            ('view_pdbundle', 'Retrieving bundles'),
            ('admin_pdbundle', 'Granting/revoking permissions'),
            ('ownership_pdbundle', 'Permission to change ownership'),
        )

    
    @staticmethod
    def create(bundle_id, asserter_id, owner_id=None):
        return PDBundle.objects.create(rec_id=bundle_id, rec_type=prov.PROV_REC_BUNDLE,
                                       asserter=asserter_id, owner=owner_id)
    
    def add_namespace(self, prefix, uri):
        namespace = PDNamespace.objects.create(prefix=prefix, uri=uri)
        self.namespaces.add(namespace)
        
    def add_sub_bundle(self, pdbundle):
        pass
    
    def get_namespaces(self):
        results = {}
        for namespace in self.namespaces.all():
            results[namespace.prefix] = namespace.uri
        return results
        
    def save_bundle(self, prov_bundle):
        # Save all the namespaces for future QName recreation
        logger.debug('Saving namespaces...')
        namespaces = prov_bundle.get_registered_namespaces()
        for namespace in namespaces:
            self.add_namespace(namespace.get_prefix(), namespace.get_uri())
        # and the default namespace as well
        default_namespace = prov_bundle.get_default_namespace()
        if default_namespace:
            self.add_namespace('', default_namespace.get_uri())
         
        # An empty map to keep track of the visited records
        record_map = {}
        # Getting all the individual records contained in the graph
        records = prov_bundle.get_records()
        # and save them
        _save_bundle(self, records, record_map)
        
    def get_prov_bundle(self):
        logger.debug('Loading bundle id %s' % self.rec_id)
        prov_bundle = build_ProvBundle(self)
        return prov_bundle
=======
from django.contrib.auth.models import User
from django.db.models.signals import  post_save
from prov.persistence.models import PDBundle

>>>>>>> f9867d88

class UserProfile(models.Model):
    user = models.ForeignKey(User, unique=True)


def _create_profile(sender, created, instance, **kwargs):
    if(created):
        UserProfile.objects.create(user=instance)
        instance.groups.add(Group.objects.get(name='public'))

def _create_public_group(**kwargs):
    from prov.settings import ANONYMOUS_USER_ID, PUBLIC_GROUP_ID
    try:
        public = Group.objects.get(name='public') 
    except Group.DoesNotExist:
        public = Group.objects.create(id=PUBLIC_GROUP_ID,name='public')
    try:
        User.objects.get(id=ANONYMOUS_USER_ID).groups.add(public)
    except User.DoesNotExist:
        User.objects.create(id=ANONYMOUS_USER_ID, username='AnonymousUser').groups.add(public)
    
post_save.connect(_create_profile, sender=User, dispatch_uid=__file__)
<<<<<<< HEAD

post_syncdb.connect(_create_public_group)

=======
    
class Container(models.Model):
    '''
    
    '''
    owner = models.ForeignKey(User, blank=True, null=True)
    content = models.ForeignKey(PDBundle, unique=True)
    public = models.BooleanField(default=False)
>>>>>>> f9867d88
<|MERGE_RESOLUTION|>--- conflicted
+++ resolved
@@ -1,161 +1,46 @@
-'''Django app for the Provenance Web Service
-
-Providing a REST API and a Web user interface for sending and retrieving
-provenance graphs from a server 
-
-<<<<<<< HEAD
-References:
-
-PROV-DM: http://www.w3.org/TR/prov-dm/
-=======
-
->>>>>>> f9867d88
-@author: Trung Dong Huynh <trungdong@donggiang.com>
-@copyright: University of Southampton 2012
-'''
-
-from django.db import models
-<<<<<<< HEAD
-from django.contrib.auth.models import User, Group
-from django.db.models.signals import  post_save, post_syncdb
-from collections import defaultdict
-import uuid
-import datetime
-import prov.model as prov
-import logging
-from prov.model import PROV_REC_BUNDLE
-logger = logging.getLogger(__name__)
-
-
-# Interface functions
-def save_bundle(prov_bundle, identifier=None, asserter='#unknown'):
-    # Generate a unique id for the new pdbundle to store the provenance graph
-    bundle_id = uuid.uuid4().urn if identifier is None else identifier
-    pdbundle = PDBundle.create(bundle_id, asserter)
-    pdbundle.save_bundle(prov_bundle)
-    #Return the pdbundle
-    return pdbundle
-
-
-# Classes
-class PDNamespace(models.Model):
-    prefix = models.CharField(max_length=255, db_index=True)
-    uri  = models.CharField(max_length=255, db_index=True)
-
-
-class PDRecord(models.Model):
-    rec_id = models.CharField(max_length=255, null=True, blank=True, db_index=True)
-    rec_type = models.SmallIntegerField(choices=prov.PROV_RECORD_TYPES, db_index=True)
-    bundle = models.ForeignKey('PDBundle', related_name='_records', null=True, blank=True, db_index=True)
-    attributes = models.ManyToManyField('self', through='RecordAttribute', symmetrical=False, related_name='references')
-
-
-class RecordAttribute(models.Model):
-    record = models.ForeignKey(PDRecord, related_name='from_records', db_index=True)
-    value = models.ForeignKey(PDRecord, related_name='to_records')
-    prov_type = models.SmallIntegerField(choices=prov.PROV_RECORD_ATTRIBUTES, db_index=True)
-
-
-class LiteralAttribute(models.Model):
-    record = models.ForeignKey(PDRecord, related_name='literals', db_index=True)
-    prov_type = models.SmallIntegerField(choices=prov.PROV_RECORD_ATTRIBUTES, null=True, blank=True, db_index=True)
-    name = models.CharField(max_length=255)
-    value = models.CharField(max_length=255)
-    datatype = models.CharField(max_length=255, null=True, blank=True)
-
-
-class PDBundle(PDRecord):
-    owner = models.ForeignKey(User, null=True, blank=True, db_index=True)
-    asserter = models.CharField(max_length=255, null=True, blank=True, db_index=True)
-    namespaces = models.ManyToManyField(PDNamespace, related_name='bundles')
+'''Django app for the Provenance Web Service
+
+Providing a REST API and a Web user interface for sending and retrieving
+provenance graphs from a server 
+
+@author: Trung Dong Huynh <trungdong@donggiang.com>
+@copyright: University of Southampton 2012
+'''
+
+from django.db import models
+from django.contrib.auth.models import User, Group
+from django.db.models.signals import  post_save, post_syncdb
+import logging
+logger = logging.getLogger(__name__)
+from prov.persistence.models import PDBundle
+
+class UserProfile(models.Model):
+    user = models.ForeignKey(User, unique=True)
+
+
+def _create_profile(sender, created, instance, **kwargs):
+    if(created):
+        UserProfile.objects.create(user=instance)
+        instance.groups.add(Group.objects.get(name='public'))
+
+def _create_public_group(**kwargs):
+    from prov.settings import ANONYMOUS_USER_ID, PUBLIC_GROUP_ID
+    try:
+        public = Group.objects.get(name='public') 
+    except Group.DoesNotExist:
+        public = Group.objects.create(id=PUBLIC_GROUP_ID,name='public')
+    try:
+        User.objects.get(id=ANONYMOUS_USER_ID).groups.add(public)
+    except User.DoesNotExist:
+        User.objects.create(id=ANONYMOUS_USER_ID, username='AnonymousUser').groups.add(public)
+    
+post_save.connect(_create_profile, sender=User, dispatch_uid=__file__)
+post_syncdb.connect(_create_public_group)
     
-    class Meta:
-        permissions = (
-            ('view_pdbundle', 'Retrieving bundles'),
-            ('admin_pdbundle', 'Granting/revoking permissions'),
-            ('ownership_pdbundle', 'Permission to change ownership'),
-        )
-
-    
-    @staticmethod
-    def create(bundle_id, asserter_id, owner_id=None):
-        return PDBundle.objects.create(rec_id=bundle_id, rec_type=prov.PROV_REC_BUNDLE,
-                                       asserter=asserter_id, owner=owner_id)
-    
-    def add_namespace(self, prefix, uri):
-        namespace = PDNamespace.objects.create(prefix=prefix, uri=uri)
-        self.namespaces.add(namespace)
-        
-    def add_sub_bundle(self, pdbundle):
-        pass
-    
-    def get_namespaces(self):
-        results = {}
-        for namespace in self.namespaces.all():
-            results[namespace.prefix] = namespace.uri
-        return results
-        
-    def save_bundle(self, prov_bundle):
-        # Save all the namespaces for future QName recreation
-        logger.debug('Saving namespaces...')
-        namespaces = prov_bundle.get_registered_namespaces()
-        for namespace in namespaces:
-            self.add_namespace(namespace.get_prefix(), namespace.get_uri())
-        # and the default namespace as well
-        default_namespace = prov_bundle.get_default_namespace()
-        if default_namespace:
-            self.add_namespace('', default_namespace.get_uri())
-         
-        # An empty map to keep track of the visited records
-        record_map = {}
-        # Getting all the individual records contained in the graph
-        records = prov_bundle.get_records()
-        # and save them
-        _save_bundle(self, records, record_map)
-        
-    def get_prov_bundle(self):
-        logger.debug('Loading bundle id %s' % self.rec_id)
-        prov_bundle = build_ProvBundle(self)
-        return prov_bundle
-=======
-from django.contrib.auth.models import User
-from django.db.models.signals import  post_save
-from prov.persistence.models import PDBundle
-
->>>>>>> f9867d88
-
-class UserProfile(models.Model):
-    user = models.ForeignKey(User, unique=True)
-
-
-def _create_profile(sender, created, instance, **kwargs):
-    if(created):
-        UserProfile.objects.create(user=instance)
-        instance.groups.add(Group.objects.get(name='public'))
-
-def _create_public_group(**kwargs):
-    from prov.settings import ANONYMOUS_USER_ID, PUBLIC_GROUP_ID
-    try:
-        public = Group.objects.get(name='public') 
-    except Group.DoesNotExist:
-        public = Group.objects.create(id=PUBLIC_GROUP_ID,name='public')
-    try:
-        User.objects.get(id=ANONYMOUS_USER_ID).groups.add(public)
-    except User.DoesNotExist:
-        User.objects.create(id=ANONYMOUS_USER_ID, username='AnonymousUser').groups.add(public)
-    
-post_save.connect(_create_profile, sender=User, dispatch_uid=__file__)
-<<<<<<< HEAD
-
-post_syncdb.connect(_create_public_group)
-
-=======
-    
-class Container(models.Model):
-    '''
-    
-    '''
-    owner = models.ForeignKey(User, blank=True, null=True)
-    content = models.ForeignKey(PDBundle, unique=True)
-    public = models.BooleanField(default=False)
->>>>>>> f9867d88
+class Container(models.Model):
+    '''
+    
+    '''
+    owner = models.ForeignKey(User, blank=True, null=True)
+    content = models.ForeignKey(PDBundle, unique=True)
+    public = models.BooleanField(default=False)