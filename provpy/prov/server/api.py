from tastypie import fields
<<<<<<< HEAD
from tastypie.resources import *
from tastypie.authentication import Authentication
from tastypie.authorization import Authorization
from prov.server.auth import ApiKeyAuthentication,AnnonymousAuthentication, MultiAuthentication, CustomAuthorization
=======
from tastypie.authentication import ApiKeyAuthentication, OAuthAuthentication
from prov.server.auth import AnnonymousAuthentication, MultiAuthentication, CustomAuthorization
>>>>>>> 1fd3da64
from tastypie.resources import ModelResource
from guardian.shortcuts import assign
from tastypie.exceptions import ImmediateHttpResponse
from tastypie.http import HttpBadRequest
from models import Container, Submission
from django.contrib.auth.models import Group
from prov.settings import PUBLIC_GROUP_ID

class ContainerResource(ModelResource):
    
    class Meta:
        queryset = Container.objects.all()
        resource_name = 'bundle'
        excludes = ['content']
        list_allowed_methods = ['get', 'post', 'delete']
        detail_allowed_methods = ['get', 'post', 'delete']
        always_return_data = True
        authorization = CustomAuthorization()
        authentication = MultiAuthentication(OAuthAuthentication(), ApiKeyAuthentication(), AnnonymousAuthentication())        
    prov_json = fields.DictField(attribute='prov_json', null=True)
    original_file = fields.FileField(attribute='original', null=True)
    
    def obj_create(self, bundle, request=None, **kwargs):
        try:
            container = Container.create(bundle.data['rec_id'], bundle.data['content'], request.user)
            if 'public' in bundle.data: 
                container.public = bundle.data['public']
                container.save()
                if bundle.data['public']:
                    assign('view_container', Group.objects.get(id=PUBLIC_GROUP_ID), container)
            #===================================================================
            # if 'file_id' in bundle.data:
            #    file_sub = request.FILES['file_id']
            #    sub = Submission.objects.create()
            #    sub.content.save(sub.timestap.strftime('%Y-%m-%d%H-%M-%S')+file_sub._name, file_sub)
            #    container.submission = sub
            #    container.save()
            #===================================================================
                
        except: 
            raise ImmediateHttpResponse(HttpBadRequest())

        bundle.obj = container
        return bundle
    
    def dehydrate_prov_json(self, bundle):
        if self.get_resource_uri(bundle) == bundle.request.path:
            prov_bundle = bundle.obj.content.get_prov_bundle()
            return prov_bundle._encode_JSON_container()
        else:
            return None
        
    def dehydrate_editable(self, bundle):
        return bundle.request.user.has_perm('change_container', bundle)
    
    def deserialize(self, request, data, format=None):
        if not format:
            format = request.META.get('CONTENT_TYPE', 'application/json')

        if format == 'application/x-www-form-urlencoded':
            return request.POST

        if format.startswith('multipart'):
            data = request.POST.copy()
            data.update(request.FILES)

            return data

        return super(ModelResource, self).deserialize(request, data, format)
<|MERGE_RESOLUTION|>--- conflicted
+++ resolved
@@ -1,79 +1,72 @@
 from tastypie import fields
-<<<<<<< HEAD
-from tastypie.resources import *
-from tastypie.authentication import Authentication
-from tastypie.authorization import Authorization
-from prov.server.auth import ApiKeyAuthentication,AnnonymousAuthentication, MultiAuthentication, CustomAuthorization
-=======
-from tastypie.authentication import ApiKeyAuthentication, OAuthAuthentication
+from tastypie.authentication import ApiKeyAuthentication, OAuthAuthentication
 from prov.server.auth import AnnonymousAuthentication, MultiAuthentication, CustomAuthorization
->>>>>>> 1fd3da64
-from tastypie.resources import ModelResource
+from tastypie.resources import ModelResource
 from guardian.shortcuts import assign
-from tastypie.exceptions import ImmediateHttpResponse
-from tastypie.http import HttpBadRequest
-from models import Container, Submission
-from django.contrib.auth.models import Group
-from prov.settings import PUBLIC_GROUP_ID
-
-class ContainerResource(ModelResource):
-    
-    class Meta:
-        queryset = Container.objects.all()
-        resource_name = 'bundle'
-        excludes = ['content']
-        list_allowed_methods = ['get', 'post', 'delete']
-        detail_allowed_methods = ['get', 'post', 'delete']
-        always_return_data = True
-        authorization = CustomAuthorization()
-        authentication = MultiAuthentication(OAuthAuthentication(), ApiKeyAuthentication(), AnnonymousAuthentication())        
-    prov_json = fields.DictField(attribute='prov_json', null=True)
-    original_file = fields.FileField(attribute='original', null=True)
-    
-    def obj_create(self, bundle, request=None, **kwargs):
-        try:
-            container = Container.create(bundle.data['rec_id'], bundle.data['content'], request.user)
-            if 'public' in bundle.data: 
-                container.public = bundle.data['public']
-                container.save()
-                if bundle.data['public']:
-                    assign('view_container', Group.objects.get(id=PUBLIC_GROUP_ID), container)
-            #===================================================================
-            # if 'file_id' in bundle.data:
-            #    file_sub = request.FILES['file_id']
-            #    sub = Submission.objects.create()
-            #    sub.content.save(sub.timestap.strftime('%Y-%m-%d%H-%M-%S')+file_sub._name, file_sub)
-            #    container.submission = sub
-            #    container.save()
-            #===================================================================
-                
-        except: 
-            raise ImmediateHttpResponse(HttpBadRequest())
-
-        bundle.obj = container
-        return bundle
-    
-    def dehydrate_prov_json(self, bundle):
-        if self.get_resource_uri(bundle) == bundle.request.path:
-            prov_bundle = bundle.obj.content.get_prov_bundle()
-            return prov_bundle._encode_JSON_container()
-        else:
-            return None
-        
-    def dehydrate_editable(self, bundle):
-        return bundle.request.user.has_perm('change_container', bundle)
-    
-    def deserialize(self, request, data, format=None):
-        if not format:
-            format = request.META.get('CONTENT_TYPE', 'application/json')
-
-        if format == 'application/x-www-form-urlencoded':
-            return request.POST
-
-        if format.startswith('multipart'):
-            data = request.POST.copy()
-            data.update(request.FILES)
-
-            return data
-
-        return super(ModelResource, self).deserialize(request, data, format)
+from tastypie.exceptions import ImmediateHttpResponse
+from tastypie.http import HttpBadRequest
+from models import Container, Submission
+from django.contrib.auth.models import Group
+from prov.settings import PUBLIC_GROUP_ID
+
+class ContainerResource(ModelResource):
+    
+    class Meta:
+        queryset = Container.objects.all()
+        resource_name = 'bundle'
+        excludes = ['content']
+        list_allowed_methods = ['get', 'post', 'delete']
+        detail_allowed_methods = ['get', 'post', 'delete']
+        always_return_data = True
+        authorization = CustomAuthorization()
+        authentication = MultiAuthentication(OAuthAuthentication(), ApiKeyAuthentication(), AnnonymousAuthentication())        
+    prov_json = fields.DictField(attribute='prov_json', null=True)
+    original_file = fields.FileField(attribute='original', null=True)
+    
+    def obj_create(self, bundle, request=None, **kwargs):
+        try:
+            container = Container.create(bundle.data['rec_id'], bundle.data['content'], request.user)
+            if 'public' in bundle.data: 
+                container.public = bundle.data['public']
+                container.save()
+                if bundle.data['public']:
+                    assign('view_container', Group.objects.get(id=PUBLIC_GROUP_ID), container)
+            #===================================================================
+            # if 'file_id' in bundle.data:
+            #    file_sub = request.FILES['file_id']
+            #    sub = Submission.objects.create()
+            #    sub.content.save(sub.timestap.strftime('%Y-%m-%d%H-%M-%S')+file_sub._name, file_sub)
+            #    container.submission = sub
+            #    container.save()
+            #===================================================================
+                
+        except: 
+            raise ImmediateHttpResponse(HttpBadRequest())
+
+        bundle.obj = container
+        return bundle
+    
+    def dehydrate_prov_json(self, bundle):
+        if self.get_resource_uri(bundle) == bundle.request.path:
+            prov_bundle = bundle.obj.content.get_prov_bundle()
+            return prov_bundle._encode_JSON_container()
+        else:
+            return None
+        
+    def dehydrate_editable(self, bundle):
+        return bundle.request.user.has_perm('change_container', bundle)
+    
+    def deserialize(self, request, data, format=None):
+        if not format:
+            format = request.META.get('CONTENT_TYPE', 'application/json')
+
+        if format == 'application/x-www-form-urlencoded':
+            return request.POST
+
+        if format.startswith('multipart'):
+            data = request.POST.copy()
+            data.update(request.FILES)
+
+            return data
+
+        return super(ModelResource, self).deserialize(request, data, format)