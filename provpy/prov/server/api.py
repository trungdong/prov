from tastypie import fields
from tastypie.authentication import Authentication, ApiKeyAuthentication
from tastypie.authorization import Authorization
from prov.server.auth import AnnonymousAuthentication, MultiAuthentication, CustomAuthorization
from tastypie.resources import ModelResource
<<<<<<< HEAD
from guardian.shortcuts import assign
from models import PDBundle
from prov.model import ProvBundle
from tastypie.exceptions import ImmediateHttpResponse
from tastypie.http import HttpBadRequest
=======
from models import Container
from prov.model import ProvBundle
from prov.persistence.models import save_bundle
>>>>>>> f9867d88

#===============================================================================
# class UserResource(ModelResource):
#    class Meta:
#        queryset = User.objects.all()
#        fields = ['username']
#===============================================================================

class ContainerResource(ModelResource):
#    creator = fields.ForeignKey(UserResource, 'owner')

    class Meta:
<<<<<<< HEAD
        queryset = PDBundle.objects.all()
        resource_name = 'bundle'
        excludes = ['rec_type']
        list_allowed_methods = ['get', 'post', 'delete', 'put']
        detail_allowed_methods = ['get', 'post', 'delete', 'put']
=======
        queryset = Container.objects.all()
        resource_name = 'container'
        excludes = ['content']
        list_allowed_methods = ['get', 'post', 'delete']
        detail_allowed_methods = ['get', 'post', 'delete']
>>>>>>> f9867d88
        always_return_data = True
        authorization = Authorization() #CustomAuthorization()
        authentication = MultiAuthentication(ApiKeyAuthentication(), AnnonymousAuthentication())
        
<<<<<<< HEAD
    content = fields.DictField(attribute='content', null=True)
    owner = fields.CharField(attribute='owner', null=True)
    editable = fields.BooleanField()
    
    def obj_create(self, bundle, request=None, **kwargs):
        prov_bundle = ProvBundle()
        try:
            prov_bundle._decode_JSON_container(bundle.data['content'])
            account = PDBundle.create(bundle.data['rec_id'], bundle.data['asserter'], request.user)
        except:
            raise ImmediateHttpResponse(HttpBadRequest())
        account.save_bundle(prov_bundle)
        assign('view_pdbundle',request.user,account)
        assign('change_pdbundle',request.user,account)
        assign('delete_pdbundle',request.user,account)
        assign('admin_pdbundle',request.user,account)
        assign('ownership_pdbundle',request.user,account)

        
        bundle.obj = account
=======
    prov_json = fields.DictField(attribute='prov_json', null=True)
    
    def obj_create(self, bundle, request=None, **kwargs):
        prov_bundle = ProvBundle()
        prov_bundle._decode_JSON_container(bundle.data['prov_json'])
        
        pdbundle = save_bundle(prov_bundle)
        # TODO: Get the value of the 'public' variable from 'bundle' and set it here 
        container = Container.objects.create(owner=request.user, content=pdbundle)

        bundle.obj = container
>>>>>>> f9867d88
        return bundle
    
    
    def dehydrate_content(self, bundle):
        if self.get_resource_uri(bundle) == bundle.request.path:
            prov_bundle = bundle.obj.content.get_prov_bundle()
            return prov_bundle._encode_JSON_container()
        else:
            return None
        
    def dehydrate_editable(self, bundle):
        return bundle.request.user.has_perm('change_pdbundle', bundle)
<|MERGE_RESOLUTION|>--- conflicted
+++ resolved
@@ -1,91 +1,63 @@
-from tastypie import fields
-from tastypie.authentication import Authentication, ApiKeyAuthentication
-from tastypie.authorization import Authorization
-from prov.server.auth import AnnonymousAuthentication, MultiAuthentication, CustomAuthorization
-from tastypie.resources import ModelResource
-<<<<<<< HEAD
+from tastypie import fields
+from tastypie.authentication import Authentication, ApiKeyAuthentication
+from tastypie.authorization import Authorization
+from prov.server.auth import AnnonymousAuthentication, MultiAuthentication, CustomAuthorization
+from tastypie.resources import ModelResource
 from guardian.shortcuts import assign
-from models import PDBundle
 from prov.model import ProvBundle
-from tastypie.exceptions import ImmediateHttpResponse
-from tastypie.http import HttpBadRequest
-=======
-from models import Container
-from prov.model import ProvBundle
-from prov.persistence.models import save_bundle
->>>>>>> f9867d88
-
-#===============================================================================
-# class UserResource(ModelResource):
-#    class Meta:
-#        queryset = User.objects.all()
-#        fields = ['username']
-#===============================================================================
-
-class ContainerResource(ModelResource):
-#    creator = fields.ForeignKey(UserResource, 'owner')
-
-    class Meta:
-<<<<<<< HEAD
-        queryset = PDBundle.objects.all()
-        resource_name = 'bundle'
-        excludes = ['rec_type']
-        list_allowed_methods = ['get', 'post', 'delete', 'put']
-        detail_allowed_methods = ['get', 'post', 'delete', 'put']
-=======
-        queryset = Container.objects.all()
-        resource_name = 'container'
-        excludes = ['content']
-        list_allowed_methods = ['get', 'post', 'delete']
-        detail_allowed_methods = ['get', 'post', 'delete']
->>>>>>> f9867d88
-        always_return_data = True
-        authorization = Authorization() #CustomAuthorization()
-        authentication = MultiAuthentication(ApiKeyAuthentication(), AnnonymousAuthentication())
-        
-<<<<<<< HEAD
-    content = fields.DictField(attribute='content', null=True)
-    owner = fields.CharField(attribute='owner', null=True)
-    editable = fields.BooleanField()
-    
-    def obj_create(self, bundle, request=None, **kwargs):
-        prov_bundle = ProvBundle()
-        try:
-            prov_bundle._decode_JSON_container(bundle.data['content'])
-            account = PDBundle.create(bundle.data['rec_id'], bundle.data['asserter'], request.user)
-        except:
-            raise ImmediateHttpResponse(HttpBadRequest())
-        account.save_bundle(prov_bundle)
-        assign('view_pdbundle',request.user,account)
-        assign('change_pdbundle',request.user,account)
-        assign('delete_pdbundle',request.user,account)
-        assign('admin_pdbundle',request.user,account)
-        assign('ownership_pdbundle',request.user,account)
-
-        
-        bundle.obj = account
-=======
-    prov_json = fields.DictField(attribute='prov_json', null=True)
-    
-    def obj_create(self, bundle, request=None, **kwargs):
-        prov_bundle = ProvBundle()
-        prov_bundle._decode_JSON_container(bundle.data['prov_json'])
-        
-        pdbundle = save_bundle(prov_bundle)
-        # TODO: Get the value of the 'public' variable from 'bundle' and set it here 
-        container = Container.objects.create(owner=request.user, content=pdbundle)
-
-        bundle.obj = container
->>>>>>> f9867d88
-        return bundle
-    
-    
-    def dehydrate_content(self, bundle):
-        if self.get_resource_uri(bundle) == bundle.request.path:
-            prov_bundle = bundle.obj.content.get_prov_bundle()
-            return prov_bundle._encode_JSON_container()
-        else:
-            return None
-        
-    def dehydrate_editable(self, bundle):
-        return bundle.request.user.has_perm('change_pdbundle', bundle)
+from tastypie.exceptions import ImmediateHttpResponse
+from tastypie.http import HttpBadRequest
+from models import Container
+from prov.persistence.models import save_bundle
+
+#===============================================================================
+# class UserResource(ModelResource):
+#    class Meta:
+#        queryset = User.objects.all()
+#        fields = ['username']
+#===============================================================================
+
+class ContainerResource(ModelResource):
+#    creator = fields.ForeignKey(UserResource, 'owner')
+
+    class Meta:
+        queryset = Container.objects.all()
+        resource_name = 'container'
+        excludes = ['content']
+        list_allowed_methods = ['get', 'post', 'delete', 'put']
+        detail_allowed_methods = ['get', 'post', 'delete', 'put']
+        always_return_data = True
+        authorization = Authorization() #CustomAuthorization()
+        authentication = MultiAuthentication(ApiKeyAuthentication(), AnnonymousAuthentication())
+        
+    editable = fields.BooleanField()
+    prov_json = fields.DictField(attribute='prov_json', null=True)
+    
+    def obj_create(self, bundle, request=None, **kwargs):
+        prov_bundle = ProvBundle()
+        try:
+            prov_bundle._decode_JSON_container(bundle.data['prov_json'])
+            pdbundle = save_bundle(prov_bundle)
+            # TODO: Get the value of the 'public' variable from 'bundle' and set it here 
+            container = Container.objects.create(owner=request.user, content=pdbundle)
+        except:
+            raise ImmediateHttpResponse(HttpBadRequest())
+        assign('view_pdbundle',request.user, container)
+        assign('change_pdbundle',request.user, container)
+        assign('delete_pdbundle',request.user, container)
+        assign('admin_pdbundle',request.user, container)
+        assign('ownership_pdbundle',request.user, container)+
+        bundle.obj = container
+        return bundle
+    
+    
+    def dehydrate_content(self, bundle):
+        if self.get_resource_uri(bundle) == bundle.request.path:
+            prov_bundle = bundle.obj.content.get_prov_bundle()
+            return prov_bundle._encode_JSON_container()
+        else:
+            return None
+        
+    def dehydrate_editable(self, bundle):
+        return bundle.request.user.has_perm('change_pdbundle', bundle)