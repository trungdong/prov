language: python
python:
  - 2.6
  - 2.7
  - "pypy"

before_install:
 - sudo apt-get update -qq
 - sudo apt-get install -qq graphviz

# Install packages
install:
<<<<<<< HEAD
  - pip install python-dateutil rdflib
  - python setup.py install
=======
  - pip install -r requirements.txt
  - pip install coverage coveralls pydot lxml
>>>>>>> 311d01b5

# Run test
script:
  - coverage run setup.py test

after_success:
  - coveralls<|MERGE_RESOLUTION|>--- conflicted
+++ resolved
@@ -10,13 +10,8 @@
 
 # Install packages
 install:
-<<<<<<< HEAD
-  - pip install python-dateutil rdflib
-  - python setup.py install
-=======
   - pip install -r requirements.txt
   - pip install coverage coveralls pydot lxml
->>>>>>> 311d01b5
 
 # Run test
 script:
