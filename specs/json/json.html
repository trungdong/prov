--- conflicted
+++ resolved
@@ -1,1536 +1,1537 @@
-<!DOCTYPE html>
-
-<html><head> 
-    <title>The PROV-JSON Serialization</title> 
-    <meta http-equiv="Content-Type" content="text/html; charset=UTF-8"> 
-    <!-- 
-      === NOTA BENE ===
-      For the three scripts below, if your spec resides on dev.w3 you can check them
-      out in the same tree and use relative links so that they'll work offline,
-     -->
-<!-- PM -->
-    <style type="text/css">
-      .note { font-size:small; margin-left:50px }
-     .code-comment {
-	color: #808080;
-}
-    .code-new {
-	color: #000080;
-}
-    </style>
-
-<script src="http://dev.w3.org/2009/dap/ReSpec.js/js/respec.js" class="remove"></script> 
-
-    <script class="remove"> 
-      var addExtraReferences = function() {
-          for (var k in extraReferences)
-              berjon.biblio[k] = extraReferences[k];
-      };
-      var extraReferences = {
-		  "PROV-DM":
-          "Luc Moreau, Paolo Missier"+
-          "<a href=\"http://www.w3.org/TR/prov-dm/\"><cite>The PROV Data Model and Abstract Syntax Notation</cite></a>. "+
-          "2011, Work in progress. "+
-          "URL: <a href=\"http://www.w3.org/TR/prov-dm/\">http://www.w3.org/TR/prov-dm/</a>",
-/*        "PROV-SEMANTICS":
-          "James Cheney "+
-          "<a href=\"http://www.w3.org/2011/prov/wiki/FormalSemanticsStrawman\"><cite>Formal Semantics Strawman</cite></a>. "+
-          "2011, Work in progress. "+
-          "URL: <a href=\"http://www.w3.org/2011/prov/wiki/FormalSemanticsStrawman\">http://www.w3.org/2011/prov/wiki/FormalSemanticsStrawman</a>",
-
-        "PROV-PRIMER":
-          "Yolanda Gil and Simon Miles "+
-          "<a href=\"http://dvcs.w3.org/hg/prov/raw-file/default/primer/Primer.html\"><cite>Prov Model Primer</cite></a>. "+
-          "2011, Work in progress. "+
-          "URL: <a href=\"http://dvcs.w3.org/hg/prov/raw-file/default/primer/Primer.html\">http://dvcs.w3.org/hg/prov/raw-file/default/primer/Primer.html</a>",
-
-        "PROV-O":
-          "Satya Sahoo and Deborah McGuinness "+
-          "<a href=\"http://dvcs.w3.org/hg/prov/raw-file/default/ontology/ProvenanceFormalModel.html\"><cite>Provenance Formal Model</cite></a>. "+
-          "2011, Work in progress. "+
-          "URL: <a href=\"http://dvcs.w3.org/hg/prov/raw-file/default/ontology/ProvenanceFormalModel.html\">http://dvcs.w3.org/hg/prov/raw-file/default/ontology/ProvenanceFormalModel.html</a>",
-
-        "PROV-PAQ":
-          "Graham Klyne and Paul Groth "+
-          "<a href=\"http://dvcs.w3.org/hg/prov/raw-file/tip/paq/provenance-access.html\"><cite>Provenance Access and Query</cite></a>. "+
-          "2011, Work in progress. "+
-          "URL: <a href=\"http://dvcs.w3.org/hg/prov/raw-file/tip/paq/provenance-access.html\">http://dvcs.w3.org/hg/prov/tip/paq/provenance-access.html</a>",
-*/      };
-      var respecConfig = {
-          // specification status (e.g. WD, LCWD, NOTE, etc.). If in doubt use ED.
-          specStatus:           "unofficial",
-          
-          // the specification's short name, as in http://www.w3.org/TR/short-name/
-          shortName:            "prov-json",
- 
-          // if your specification has a subtitle that goes below the main
-          // formal title, define it here
-          subtitle   :  "Working draft for internal discussion",
- 
-          // if you wish the publication date to be other than today, set this
-          // publishDate:  "2011-10-18",
- 
-          // if the specification's copyright date is a range of years, specify
-          // the start date here:
-          // copyrightStart: "2005"
- 
-          // if there is a previously published draft, uncomment this and set its YYYY-MM-DD date
-          // and its maturity status
-          // previousPublishDate:  "2011-10-18",
-          // previousMaturity:  "FPWD",
- 
-          // if there a publicly available Editor's Draft, this is the link
-          edDraftURI:           "http://dvcs.w3.org/hg/prov/raw-file/default/model/JSON.html",
- 
-          // if this is a LCWD, uncomment and set the end of its review period
-          // lcEnd: "2009-08-05",
- 
-          // if you want to have extra CSS, append them to this list
-          // it is recommended that the respec.css stylesheet be kept
-          extraCSS:             ["http://dev.w3.org/2009/dap/ReSpec.js/css/respec.css", "./extra.css"],
- 
-          // editors, add as many as you like
-          // only "name" is required
-          editors:  [
-              { name: "Trung Dong Huynh", url: "http://users.ecs.soton.ac.uk/tdh/",
-                company: "University of Southampton" },
-          ],
- 
-          // authors, add as many as you like. 
-          // This is optional, uncomment if you have authors as well as editors.
-          // only "name" is required. Same format as editors.
- 
-          authors:  [
-              { name: "Michael O. Jewell", url: "http://www.ecs.soton.ac.uk/people/moj",
-			  	company: "University of Southampton" },
-              { name: "Amir Sezavar Keshavarz", url: "http://www.ecs.soton.ac.uk/people/ask2g10",
-			  	company: "University of Southampton" },              { name: "Danius T. Michaelides", url: "http://users.ecs.soton.ac.uk/dtm/",
-			  	company: "University of Southampton" },
-              { name: "Luc Moreau", url: "http://users.ecs.soton.ac.uk/lavm/",
-			  	company: "University of Southampton" },
-              { name: "Huanjia Yang", url: "http://www.ecs.soton.ac.uk/people/hy2",
-			  	company: "University of Southampton" },
-          ],
-          
-          // name of the WG
-          wg:           "Provenance Working Group",
-          
-          // URI of the public WG page
-          wgURI:        "http://www.w3.org/2011/prov/",
-          
-          // name (with the @w3c.org) of the public mailing to which comments are due
-          wgPublicList: "public-prov-wg",
-          
-          // URI of the patent status for this WG, for Rec-track documents
-          // !!!! IMPORTANT !!!!
-          // This is important for Rec-track documents, do not copy a patent URI from a random
-          // document unless you know what you're doing. If in doubt ask your friendly neighbourhood
-          // Team Contact.
-          wgPatentURI:  "http://www.w3.org/2004/01/pp-impl/46974/status",
-
-          // Add extraReferences to bibliography database
-          preProcess: [addExtraReferences],
-      };
-    </script> 
-  </head> 
-<body> 
-    <section id="abstract">
-<p>
-JSON representation for PROV-ASN.
-</p>
-    </section> 
-
-<section id="sotd">
-<em>TODO: update this section for next publication.</em>
-</section>
-    
-<section> 
-<h2>Introduction</h2> 
-
-<p> 
-PROV-DM [[PROV-DM]], PROV-ASN, JSON
-</p>
-
-
-<p>JSON requirements</p>
-
-<p>Design considerations</p>
-
-<p>What this specification provides</p>
-
-<section> 
-<h3>Structure of this Document</h3>
-
-<p>In <a href="#prov-json-example">section 2</a>, <a href="http://www.w3.org/TR/prov-dm/#prov-dm-example">the example provided in the PROV-DM specification</a> is encoded in PROV-JSON.</p>
-
-<p><a href="#prov-json-representation">Section 3</a> provides the JSON encoding for all PROV-DM expressions.</p>
-
-<p><a href="#extensibility-section">Section 4</a> summarizes PROV-JSON extensibility points.</p>
-
-</section> 
-
-<section id="prov-dm-namespace">
-<h3>Namespace</h3>
-
-<p>The PROV-JSON namespace is the same as the PROV-DM namespace, which is <span class="name">http://www.w3.org/ns/prov-dm/</span> (TBC).</p>
-
-<p> All the elements, relations, reserved names and attributes introduced in this specification belong to the PROV-DM namespace.</p>
-
-</section>
-
-
-<section> 
-<h3>Conventions</h3>
-
-<p>The key words "MUST", "MUST NOT", "REQUIRED", "SHALL", "SHALL NOT", "SHOULD", "SHOULD NOT", "RECOMMENDED",  "MAY", and "OPTIONAL" in this document are to be interpreted as described in [[!RFC2119]].</p>
-</section> 
-
-</section> 
-
-<section id="roadmap"> 
-<h2>Roadmap</h2>
-
-<div class='issue'>TODO: Provide the specification for the JS toolbox to accompany the PROV-JSON spec here. The requirements for the toolbox to be contributed by all the authors (according to their own requirements)</div>
-
-<p></p>
-
-</section>
-
-<section id="data-typing"> 
-<h2>JSON Data Typing</h2>
-
-<div class='issue'>TODO: Specify how various data types are serialised into JSON in the PROV-JSON structure. (Perhaps, links to some popular conventions might be useful)</div>
-
-</section>
-
-
-<section id="prov-json-representation"> 
-
-<h2>Representing the Provenance Data Model in JSON</h2>
-
-<p>This section defines the JSON serialization for PROV-DM expressions.</p>
-
-<section id="PROV-JSON-overview"> 
-      
-<h3>Overview</h3>
-
-<p>A <span class="nonterminal">provenanceContainer</span> (see section <a href="#ProvenanceContainer">Provenance Container</a>) is used to wrap PROV-DM expressions and facilitate their interchange. In PROV-JSON, it is represented as the following a JSON structure:</p>
-
-<div class='issue'>TODO: Remove the <code>relation</code> structure and move all relations to the top level (i.e. same level with entity and agent).</div>
-
-<div class="grammar"><pre>
-{
-    "entity": {
-    },
-    "activity": {
-    },
-    "agent": [
-    ],
-    "annotation": {
-    },
-    "relation": {
-    },
-    "account": {
-    }
-}
-</pre></div>
-
-<p>In addition, the top-level container contains an additional object called <span class="name">prefix</span> that defines all namespaces used in the document.</p>
-
-<div class="grammar"><pre>
-{
-    "prefix": {
-        "default": "http://www.w3.org/ns/prov-dm/",
-        ...
-    },
-    ...
-}
-</pre></div>
-
-<p>The following sections defines how each PROV-DM expression is represented in PROV-JSON.</p>
-
-</section>
-
-<section id="expression-element"> 
-<h3>Element</h3>
-
-<p>This section describes the JSON representations for all <a href="http://www.w3.org/TR/prov-dm/#expression-element">PROV-DM elements</a>: <span class="nonterminal">entityExpression</span>, <span class="nonterminal">activityExpression</span>, <span class="nonterminal">agentExpression</span>, <span class="nonterminal">annotationExpression</span>, and <span class="nonterminal">relationExpression</span>. In the container to which these elements belong, they are put in separate structures whose names are <span class="name">entity</span>, <span class="name">activity</span>, <span class="name">agent</span>, <span class="name">annotation</span>, and <span class="name">relation</span> respectively.</p>
-
-
-<section id="expression-Entity"> 
-      
-<h4>Entity Expression</h4>
-
-<div class='grammar'>
-<span class="nonterminal">entityExpression</span>&nbsp;:=  
-<span class="name">entity</span>
-<span class="name">(</span>
-<span class="nonterminal">identifier</span>
-<span class="name">,</span>
-<span class="name">[</span>
-<span class="nonterminal">attribute-values</span>
-<span class="name">]</span>
-<span class="name">)</span><br/>
-<!-- -->
-<span class="nonterminal">attribute-values</span>&nbsp;:=  
-<span class="nonterminal">attribute-value</span>
-| <span class="nonterminal">attribute-value</span> <span class="name">,</span> <span class="nonterminal">attribute-values</span>
-<br/>
-</div>
-
-<p>In PROV-JSON, each <a href="http://www.w3.org/TR/prov-dm/#expression-Entity">entity</a> is represented as a property in the <span class="nonterminal">entity</span> object identified by the entity's <span class="nonterminal">identifier</span>.The property's value itself is an object structure containing the entity's attribute-values pairs.</p>
-
-The following entity assertion, for example,
-<pre class="example">
-entity(e0, [ type="File", location="/shared/crime.txt", creator="Alice" ])
-</pre>
-is serialized into the following structure
-<pre class="example">
-    ...
-    "entity": {
-        "e0": {
-            "type": "File",
-            "location": "/shared/crime.txt",
-            "creator": "Alice"
-        }
-    },
-    ...
-</pre>
-
-</section> 
-
-<section id="expression-ProcessExecution"> 
-<h3>Process Execution Expression</h3>
-
-<div class='grammar'>
-<span class="nonterminal">activityExpression</span>&nbsp;:=  
-<span class="name">activity</span>
-<span class="name">(</span>
-<span class="nonterminal">identifier</span>
-[ <span class="name">,</span>
-<span class="nonterminal">recipeLink</span> ]
-<span class="name">,</span>
-[ <span class="nonterminal">time</span> ]
-<span class="name">,</span>
-[ <span class="nonterminal">time</span> ]
-<span class="name">,</span>
-<span class="nonterminal">other-attribute-values</span>
-<span class="name">)</span><br/>
-<span class="nonterminal">other-attribute-values</span>&nbsp;:=  <span class="nonterminal">attribute-values</span>
-</div>
-
-<p>Each <a href="http://www.w3.org/TR/prov-dm/#expression-ProcessExecution">Process Execution</a> is represented as a property in the <span class="name">activity</span> object identified by the process execution's <span class="nonterminal">identifier</span>. The property's value itself is an object structure containing the process execution's properties and its other attribute-values pairs.</p>
-
-<p>
-The following process execution assertion, for example,</p>
-<pre class="example">
-activity(pe1,add-crime-in-london,t+1,t+1+epsilon,[host="server.example.org",type="app:edit"])
-</pre>
-<p>is serialized into:</p>
-<pre class="example">
-    ...
-    "activity": {
-        "pe1": {
-            "recipeLink": "add-crime-in-london",
-            "startTime": t+1,
-            "endTime": t+1+epsilon,
-            "host": "server.example.org"
-            "type": "app:edit"
-        }
-    },
-    ...
-</pre>
-
-<p>The values of <span class="nonterminal">startTime</span> and <span class="nonterminal">endTime</span> MUST conform to the combined data and time ISO 8601 format (i.e. YYYY-MM-DDThh:mm:ssZ in UTC time).</p>
-</section> 
-
-<section id="expression-Agent">
-<h3>Agent Expression</h3>
-
-<p>In PROV-DM, an <a href="http://www.w3.org/TR/prov-dm/#expression-Agent">agent</a> is a representation of a characterized thing capable of activity.</p> 
-
-<div class='grammar'>
-<span class="nonterminal">agentExpression</span>&nbsp;:= 
-<span class="name">agent</span>
-<span class="name">(</span>
-<span class="nonterminal">identifier</span>
-<span class="name">)</span><br/>
-</div>
-
-Since an <span class="nonterminal">agentExpression</span> does not have any property, an account's <span class="name">agent</span> structure is an array containing all the identifiers of the entities that are asserted as agents (not an object like <span class="name">entity</span> or <span class="name">activity</span>).
-
-<pre class="example">
-entity(e1, [employee="1234", name="Alice"])  and agent(e1)
-</pre>
-is encoded into:
-<pre class="example">
-    ...
-    "entity": {
-        "e1": {
-            "employee": "1234",
-            "name": "Alice"
-        }
-        ...
-    },
-    "agent": ["e1", ...],
-    ...
-</pre>
-
-</section>
-
-<section id="expression-annotation"> 
-      
-<h4>Annotation Expression</h4>
-
-<div class='grammar'>
-<span class="nonterminal">annotationExpression</span>&nbsp;:= 
-<span class="name">annotation</span>
-<span class="name">(</span>
-<span class="nonterminal">identifier</span>
-<span class="name">,</span>
-<span class="nonterminal">name-values</span>
-<span class="name">)</span><br/>
-<!-- -->
-<span class="nonterminal">name-values</span>&nbsp;:=  
-<span class="nonterminal">name-value</span>
-| <span class="nonterminal">name-value</span> <span class="name">,</span> <span class="nonterminal">name-values</span>
-<br/>
-<span class="nonterminal">name-value</span>&nbsp;:=  
-<span class="nonterminal">name</span>
-<span class="name">=</span>
-<span class="nonterminal">Literal</span>
-</div>
-
-<p>In PROV-DM, an <a href="http://www.w3.org/TR/prov-dm/#expression-annotation">annotation</a> is a set of name-value pairs, whose meaning is application specific. It is represented in PROV-JSON as a property of the <span class="name">annotation</span> object in an account, identified by the annotation's <span class="nonterminal">identifier</span>. The property's value itself is an object structure containing the annotation's attribute-values pairs.</p> 
-
-<p>
-The following annotation expression, for example,</p>
-<pre class="example">
-annotation(ann1,[color="blue", screenX=20, screenY=30])
-</pre>
-<p>is encoded in PROV-JSON as follows.</p>
-<pre class="example">
-    ...
-    "annotation": {
-        "ann1": {
-            "color": "blue",
-            "screenX": 20,
-            "screenY": 30
-        }
-    }
-    ...
-</pre>
-
-</section> 
-
-</section>
-
-
-<section id="expression-relation">
-<h3>Relation</h3>
-
-<p>This section how PROV-ASN's different <a href="http://www.w3.org/TR/prov-dm/#expression-relation">relation expressions</a> are serialised in PROV-JSON.</p>
-
-<p>In general, a <span class="nonterminal">relationExpression</span> has the following construct:</p>
-
-<div class='grammar'>
-<span class="nonterminal">relationExpression</span>&nbsp;:=  
-<span class="nonterminal">relationName</span>
-(<span class="nonterminal">identifier1</span>,
-<span class="nonterminal">identifier2</span>,
-[<span class="nonterminal">additionalProperties</span>],
-[<span class="nonterminal">qualifiers</span>])
-<br/>
-</div>
-<p>where <span class="nonterminal">identifier1</span> and <span class="nonterminal">identifier2</span> are identifiers to PROV-DM elements</p>
-Relations are grouped by <span class="nonterminal">relationName</span> in the <span class="name">relation</span> structure.
-<div class="grammar"><pre>
-    ...
-    "relation": {
-        <em>relationName</em>: {
-            <span class="code-comment">// relationName(identifier1, identifier2, ...)</span>
-            <em>relationID</em>: {
-		<em>attribute1</em>: <em>identifier1</em>,
-		<em>attribute2</em>: <em>identifier2</em>,
-                ...
-            },
-            <span class="code-comment">// More relationID,identifier1,identifier2 structures here if there are more instances of relationName(...)</span>
-        },
-        ...
-    },
-    ...
-</pre></div>
-Any values of <span class="nonterminal">additionalProperties</span> and <span class="nonterminal">qualifiers</span> are specified alongside the identifier pairs in above structure.
-
-<p>Since the <span class="nonterminal">relationID</span> concept is not defined by PROV-DM, it is up to the serialization algorithm to generate a valid identifier for <span class="nonterminal">relationID</span> that is unique internally to a PROV-JSON serialization. For example, the <a href="http://www.w3.org/TeamSubmission/turtle/#nodeID">nodeID production in Turtle</a> may be used for this purpose, e.g. <code>_:A1</code>.</p>
-
-<p>The following sections provide more details on how each type of relation is serialized via typical examples.</p>
-
-
-<section id="expression-Generation">
-<h4>Generation Expression</h4>
-
-<div class='grammar'>
-<span class="nonterminal">generationExpression</span>&nbsp;:=  
-<span class="name">wasGeneratedBy</span>
-<span class="name">(</span>
-<span class="nonterminal">identifier</span>
-<span class="name">,</span>
-<span class="nonterminal">identifier</span>
-<span class="name">,</span>
-<span class="nonterminal">generationQualifier</span>
-[<span class="name">,</span>
-<span class="nonterminal">time</span>]
-<span class="name">)</span><br/>
-</div>
-
-
-<p>The following <a href="http://www.w3.org/TR/prov-dm/#expression-Generation">generation assertions</a></p>
-<pre class="example">
-  wasGeneratedBy(e1,pe1,qualifier(ex:port="p1", ex:order=1),t1)
-  wasGeneratedBy(e2,pe1,qualifier(ex:port="p1", ex:order=2),t2)
-</pre>
-<p>are serialized as follows.</p>
-<pre class="example">
-    ...
-    "relation": {
-        "wasGeneratedBy": {
-            "_:wBG1": {
-                "cause": "pe1",
-                "effect": "e1",
-                "ex:port": "p1",
-                "ex:order": 1,
-                "time": t1
-            },
-            "_:wBG2": {
-                "cause": "pe1",
-                "effect": "e2",
-                "ex:port": "p1",
-                "ex:order": 2,
-                "time": t2
-            },
-        },
-    },
-    ...
-</pre>
-Note that, in the example above, the qualifier's components are unbundled and mixed with the relation's other properties (i.e. <span class="nonterminal">time</span>) in the relation's object.
-</section>
-
-
-<section id="expression-Use">
-<h3>Use Expression</h3>
-
-<div class='grammar'>
-<span class="nonterminal">useExpression</span>&nbsp;:=  
-<span class="name">used</span>
-<span class="name">(</span>
-<span class="nonterminal">identifier</span>
-<span class="name">,</span>
-<span class="nonterminal">identifier</span>
-<span class="name">,</span>
-<span class="nonterminal">useQualifier</span>
-[<span class="name">,</span>
-<span class="nonterminal">time</span>]
-<span class="name">)</span><br/>
-</div>
-
-<p>The following <a href="http://www.w3.org/TR/prov-dm/#expression-Use">use assertions</a></p>
-<pre class="example">
-  used(pe1,e1,qualifier(parameter="p1"),t1)
-  used(pe1,e2,qualifier(parameter="p2"),t2)
-</pre>
-<p>are serialized in to PROV-JSON:</p>
-<pre class="example">
-    ...
-    "relation": {
-        "used": {
-            "_:u1": {
-                "cause": "e1",
-                "effect": "pe1",
-                "ex:parameter": "p1",
-                "time": t1
-            },
-            "_:u2": {
-                "cause": "e2",
-                "effect": "pe1",
-                "ex:parameter": "p2",
-                "time": t2
-            },
-        },
-    },
-    ...
-</pre>
-
-</section>
-
-
-<section id="expression-Derivation">
-<h3>Derivation Expression</h3>
-
-<div class='grammar'>
-<span class="nonterminal">derivationExpression</span>&nbsp;:= 
-<span class="nonterminal">pe-linked-derivationExpression</span>
-| <span class="nonterminal">pe-independent-derivationExpression</span>
-| <span class="nonterminal">transitiveDerivationExpression</span><br/>
-
-<span class="nonterminal">pe-linked-derivationExpression</span>:=  
-<span class="name">wasDerivedFrom</span>
-<span class="name">(</span>
-<span class="nonterminal">identifier</span>
-<span class="name">,</span>
-<span class="nonterminal">identifier</span>
-[<span class="name">,</span>
-<span class="nonterminal">identifier</span>
-<span class="name">,</span>
-<span class="nonterminal">generationQualifier</span>
-<span class="name">,</span>
-<span class="nonterminal">useQualifier</span>]
-<span class="name">)</span><br/>
-
-<span class="nonterminal">pe-independent-derivationExpression</span>:=  
-<span class="name">wasEventuallyDerivedFrom</span>
-<span class="name">(</span>
-<span class="nonterminal">identifier</span>
-<span class="name">,</span>
-<span class="nonterminal">identifier</span>
-<span class="name">)</span><br/>
-
-<span class="nonterminal">transitiveDerivationExpression</span>:=  
-<span class="name">dependedOn</span>
-<span class="name">(</span>
-<span class="nonterminal">identifier</span>
-<span class="name">,</span>
-<span class="nonterminal">identifier</span>
-<span class="name">)</span><br/>
-</div>
-
-<p>The following <a href="http://www.w3.org/TR/prov-dm/#expression-Derivation">derivation assertions</a></p>
-<pre class="example">
-wasDerivedFrom(e3,e2)
-wasDerivedFrom(e5,e3,pe4,qualifier(ex:channel="out"),qualifier(ex:channel="in"))
-</pre>
-<p>are represented in PROV-JSON as follows.</p>
-<pre class="example">
-    ...
-    "relation": {
-        "used": {
-            "_:u1": {
-                "cause": "e3",
-                "activity": "pe4",
-                "ex:channel": "in"
-            },
-        },
-        "wasDerivedFrom": {
-            "_:wDF1": {
-                "cause": "e2",
-                "effect": "e3"
-            },
-            "_:wDF2": {
-                "cause": "e3",
-                "effect": "e5",
-                "activity": "pe4"
-            },
-        },
-       "wasGeneratedBy": {
-            "_:wGB1": {
-                "cause": "pe4",
-                "effect": "e5",
-                "ex:channel": "out"
-            },
-       },
-    },
-    ...
-</pre>
-<p>Note that the relation <span class="name">wasDerivedFrom(e5,e3,pe4,qualifier(channel="out"),qualifier(channel="in"))</span> is serialized into three relations <span class="name">wasDerivedFrom(e5,e3)</span> with property <span class="name">activity = pe4</span>, <span class="name">wasGeneratedBy(e5,pe4,qualifier(channel="out"))</span>, and <span class="name">used(pe4,e3,qualifier(channel="in"))</span> thanks to the PROV-DM's <a href="http://www.w3.org/TR/prov-dm/#derivation-events">constraint <span class="nonterminal">derivation-events</span></a>.</p>
-
-<p>The two remaining forms of derivation relations, i.e. <span class="name">wasEventuallyDerivedFrom (e2, e1)</span>, are serialized as <a href="#expression-relation">simple relations</a> with no property or qualifier.
-</p>
-
-</section>
-
-
-<section id="expression-Control">
-<h3>Control Expression</h3>
-
-<div class='grammar'>
-<span class="nonterminal">controlExpression</span>&nbsp;:= 
-<span class="name">wasControlledBy</span>
-<span class="name">(</span>
-<span class="nonterminal">identifier</span>,
-<span class="nonterminal">identifier</span>,
-<span class="nonterminal">controlQualifier</span>
-<span class="name">)</span>
-</div>
-
-
-<p>The following <a href="http://www.w3.org/TR/prov-dm/#expression-Control">control assertion</a></p>
-<pre class="example">
-wasControlledBy(pe3,a4,qualifier[role="author"])
-</pre>
-<p>is serialized into:</p>
-<pre class="example">
-    "relation": {
-        ...
-        "wasControlledBy": {
-            "_:wCB1": {
-                "cause": "a4",
-                "effect": "pe3",
-                "role": "author"
-            },
-            ...
-        },
-        ...
-    },
-    ...
-</pre>
-</section>
-
-
-<section id="expression-complement-of">
-
-<h3>Complementarity Expression</h3>
-
-<div class='grammar'>
-<span class="nonterminal">complementarityExpression</span>&nbsp;:=  
-<span class="name">wasComplementOf</span> 
-<span class="name">(</span> 
-<span class="nonterminal">identifier</span> 
-<span class="name">,</span> 
-<span class="nonterminal">identifier</span> 
-<span class="name">)</span> 
-</div>
-
-<p><a href="http://www.w3.org/TR/prov-dm/#expression-complement-of">Complementarity expressions</a> are serialized as <a href="#expression-relation">simple relations</a> with no property or qualifier.
-</p>
-
-</section>
-
-
-<section id="expression-OrderingOfProcessExecutions">
-<h3>Process Execution Ordering Expression</h3>
-
-<div class='grammar'>
-<span class="nonterminal">peOrderingExpression</span>&nbsp;:= 
-<span class="nonterminal">informationFlowOrderingExpression</span> |
-<span class="nonterminal">controlOrderingExpression</span>
-<br/>
-
-<span class="nonterminal">informationFlowOrderingExpression</span> &nbsp;:= 
-<span class="name">wasInformedBy</span>
-<span class="name">(</span>
-<span class="nonterminal">identifier</span>
-<span class="name">,</span>
-<span class="nonterminal">identifier</span>
-<span class="name">)</span>
-<br/>
-
-<span class="nonterminal">controlOrderingExpression</span> &nbsp;:= 
-<span class="name">wasScheduledAfter</span>
-<span class="name">(</span>
-<span class="nonterminal">identifier</span>
-<span class="name">,</span>
-<span class="nonterminal">identifier</span>
-<span class="name">)</span>
-<br/>
-</div>
-
-<p><a href="http://www.w3.org/TR/prov-dm/#expression-OrderingOfProcessExecutions">Process execution ordering expressions</a> are serialized as <a href="#expression-relation">simple relations</a> with no property or qualifier.
-</p>
-
-</section>
-
-<section id="expression-Revision">
-<h3>Revision Expression</h3>
-
-<div class='grammar'>
-<span class="nonterminal">revisionExpression</span>&nbsp;:= 
-<span class="name">wasRevisionOf</span>
-<span class="name">(</span>
-<span class="nonterminal">identifier</span>
-<span class="name">,</span>
-<span class="nonterminal">identifier</span>
-[<span class="name">,</span>
-<span class="nonterminal">identifier</span>]
-<span class="name">)</span>
-</div>
-
-<p>The following <a href="http://www.w3.org/TR/prov-dm/#expression-Revision">revision assertion</a></p>
-<pre class="example">
-wasRevisionOf(e3,e2,a4)
-</pre>
-<p>is encoded in PROV-JSON as follows.</p>
-<pre class="example">
-    ...
-    "relation": {
-        "wasRevisionOf": {
-            "_:wRO1": {
-                "cause": "e2",
-                "effect": "e3",
-                "agent": "a4"
-            },
-        ...
-    }
-    ...
-</pre>
-
-</section>
-
-<section id="expression-Participation">
-<h3>Participation Expression</h3>
-
-<div class='grammar'>
-<span class="nonterminal">participationExpression</span>&nbsp;:= 
-<span class="name">hadParticipant</span>
-<span class="name">(</span>
-<span class="nonterminal">identifier</span>
-<span class="name">,</span>
-<span class="nonterminal">identifier</span>
-<span class="name">)</span>
-</div>
-
-<p><a href="http://www.w3.org/TR/prov-dm/#expression-Participation">Participation expressions</a> are serialized as <a href="#expression-relation">simple relations</a> with no property or qualifier.
-</p>
-
-</section>
-
-<section id="expression-annotationAssociation">
-<h4>Annotation Association Expression</h4>
-
-<p>An <a href="http://www.w3.org/TR/prov-dm/#expression-annotationAssociation">annotation association expression</a> establishes a link between an identifiable PROV-DM expression and an annotation expression referred to by its identifier. Multiple annotation expressions can be associated with a given PROV-DM expression; symmetrically, multiple PROV-DM expressions can be associated with a given annotation expression. Since annotation expressions have identifiers, they can also be annotated.</p> 
-
-<div class='grammar'>
-<span class="nonterminal">annotationAssociationExpression</span>&nbsp;:=  
-<span class="name">hasAnnotation</span>
-<span class="name">(</span>
-<span class="nonterminal">identifier</span>
-<span class="name">,</span>
-<span class="nonterminal">identifier</span>
-<span class="name">)</span> |
-<span class="name">hasAnnotation</span>
-<span class="name">(</span>
-<span class="nonterminal">relationIdentification</span>
-<span class="name">,</span>
-<span class="nonterminal">identifier</span>
-<span class="name">)</span><br/>
-<span class="nonterminal">relationIdentification</span>&nbsp;:=  
-<span class="name">relation</span>
-<span class="name">(</span>
-<span class="nonterminal">identifier</span>
-<span class="name">,</span>
-<span class="nonterminal">identifier</span>
-<span class="name">,</span>
-<span class="nonterminal">qualifier</span>
-[<span class="name">,</span>
-<span class="nonterminal">qualifier</span>
-]
-<span class="name">)</span>
-</div>
-
-<p>Since relations in PROV-DM do not have identifiers but can be annotated, a  <span class="nonterminal">relationIdentification</span> mechanism is provided allowing the constituents of relations to be listed so as to identify relations. However, in PROV-JSON, a relation can have an internally unique identifier, if necessary. Therefore, relations in PROV-JSON can be referenced as other PROV-DM's elements (e.g. entities, process executions) and those with annotations are serialized as with other elements.</p>
-
-<p>
-The following expressions, for example,</p>
-<pre class="example">
-entity(e1,[type="document"])
-entity(e2,[type="document"])
-activity(pe,transform,t1,t2,[])
-used(pe,e1,qualifier(ex:file="stdin"))
-wasGeneratedBy(e2, pe, qualifier(ex:file="stdout"))
-
-annotation(ann1,[ex:icon="doc.png"])
-hasAnnotation(e1,ann1)
-hasAnnotation(e2,ann1)
-
-annotation(ann2,[ex:style="dotted"])
-hasAnnotation(relation(pe,e1,qualifier(ex:file="stdin")),ann2)
-</pre>
-<p>are serialized into:</p>
-<pre class="example">
-    ...
-    "entity": {
-        "e1": {
-            "type": "document",
-            "hasAnnotation": {
-                "ann1": null
-            }
-        },
-        "e2": {
-            "type": "document",
-            },
-            "hasAnnotation": {
-                "ann1": null
-            }
-        }
-    },
-    "activity": {
-        "pe": {
-            "recipeLink": "transform",
-            "startTime": t1,
-            "endTime": t2,
-        },
-    },
-    "annotation": {
-        "ann1": {
-            "ex:icon": "doc.png"
-        },
-        "ann2": {
-            "ex:style": "dotted"
-        },
-    },
-    "relation": {
-        "wasGeneratedBy": {
-            "_:wGB1": {
-                "effect": "e2",
-                "cause": "pe",
-                "ex:file": "stdout"
-            },
-        },
-        "used": {
-            "_:u1": {
-                "cause": "e1",
-                "effect": "pe",
-                "file": "stdin",
-                "hasAnnotation": "ann2"
-            },
-        }
-    }
-    ...
-</pre>
-
-
-</section>
-</section>
-
-<section  id="bundle">
-<h3>Bundle</h3>
-
-In this section, the PROV-JSON representation for the two PROV-DM's bundling constructs are introduced, i.e., <span class="nonterminal">provenanceContainer</span>  and <span class="nonterminal">accountExpression</span>.
-
-<section id="ProvenanceContainer">
-<h4>Provenance Container</h4>
-
-<p>A <a href="http://www.w3.org/TR/prov-dm/#ProvenanceContainer">provenance container</a> is a house-keeping construct of PROV-DM used for bundling PROV-DM expressions. A PROV-JSON serialization represents an instance of provenance container.</p> 
-
-<div class='grammar'>
-<span class="nonterminal">provenanceContainer</span>&nbsp;:=  
-<span class="name">provenanceContainer</span> 
-<span class="name">(</span> 
-{ <span class="nonterminal">namespaceDeclaration</span> }
-<span class="name">,</span> 
-{ <span class="nonterminal">identifier</span> }
-<span class="name">,</span> 
-{ <span class="nonterminal">expression</span> }
-<span class="name">)</span> 
-</div>
-
-
-<p>
-The following container </p>
-<pre class="example">
-container([x http://example.org/], [acc1,acc2]
-          account(acc1,http://example.org/asserter1,...)
-          account(acc2,http://example.org/asserter1,...))
-</pre>
-<p> is represented as follows in PROV-JSON.</p>
-<pre class="example">
-{
-    "prefix": {
-        "x": "http://example.org/"
-    },
-    ...
-    "account": {
-        "acc1": {
-            "asserter": "http://example.org/asserter1",
-            ...
-        },
-        "acc2": {
-            "asserter": "http://example.org/asserter2",
-            ...
-        }
-    }
-}
-</pre>
-
-</section>
-
-
-<section id="expression-Account">
-<h3>Account Expression</h3>
-
-<p>In PROV-DM, an <a href="http://www.w3.org/TR/prov-dm/#expression-Account">account expression</a> is a wrapper of expressions with a dual purpose:  </p> 
-<ul>
-<li> It is the mechanism by which attribution of provenance can be assserted; it allows asserters to bundle up their assertions, and assert suitable attribution;
-<li> It provides a scoping mechanism for expression identifiers and for some contraints.</li>
-</ul>
-
-
-<div class='grammar'>
-<span class="nonterminal">accountExpression</span>&nbsp;:=  
-<span class="name">account</span> 
-<span class="name">(</span> 
-<span class="nonterminal">identifier</span> 
-<span class="name">,</span> 
-<span class="nonterminal">asserter</span> 
-<span class="name">,</span> 
-{ <span class="nonterminal">expression</span> }
-<span class="name">)</span> 
-</div>
-
-
-<p> An account is in PROV-DM is serialized into an object in the <span class="name">account</span> structure in a PROV-JSON representation. The following account expression, for example,</p>
-<pre class="example">
-account(acc0,
-        http://example.org/asserter, 
-          entity(e0, [ type="File", location="/shared/crime.txt", creator="Alice" ])
-          ...
-          wasDerivedFrom(e2,e1)
-          ...
-          activity(pe0,create-file,t)
-          ...
-          wasGeneratedBy(e0,pe0,qualifier())     
-          ...
-          wasControlledBy(pe4,a5, qualifier(role="communicator"))  )
-</pre>
-<p>is encoded as:</p>
-<pre class="example">
-{
-    ...
-    "account": {
-        "acc0": {
-            "asserter": "http://example.org/asserter",
-            <span class="code-comment">// The remaining expressions of acc0 are encoded as specified in the previous sections</span>
-            "entity": { ... },
-            "activity": { ... },
-            "agent": [ ... ],
-            "annotation": { ... },
-            "relation": { ... }
-        }
-    }
-}
-</pre>
-
-<p>PROV-DM allows an account to be nested in another account. The following example shows account <span class="name">acc3</span> contains a nested account <span class="name">acc4</span>.</p>
-<pre class="example">
-account(acc3,
-        http://example.org/asserter1, 
-          entity(e0, [ type="File", location="/shared/crime.txt", creator="Alice" ])
-          activity(pe0,create-file,t)
-          wasGeneratedBy(e0,pe0,qualifier())  
-          account(acc4,
-                 http://example.org/asserter2,
-                 entity(e1, [ type="File", location="/shared/crime.txt", creator="Alice", content="" ])
-                 activity(pe0,copy-file,t)
-                 wasGeneratedBy(e1,pe0,qualifier(fct="create"))
-                 isComplement(e1,e0)))
-</pre>
-<p>In PROV-JSON, <span class="name">acc3</span> and its nested account <span class="name">acc4</span> are encoded into two separate accounts. However, their parent-child relationship is maintained by the <span class="name">parent</span> link from <span class="name">acc4</span> to account <span class="name">acc3</span>, as can be seen below.</p>
-
-<pre class="example">
-{
-    ...
-    "account": {
-        "acc3": {
-            "asserter": "http://example.org/asserter1",
-            <span class="code-comment">// The remaining expressions of acc3</span>
-            ...
-        }
-        "acc4": {
-            "asserter": "http://example.org/asserter2",
-            "parent": "acc3",
-            <span class="code-comment">// The remaining expressions of acc4</span>
-            ...
-        }
-    }
-}
-</pre>
-
-</section>
-</section>
-</section>
-
-<section id="extensibility-section"> 
-<h2>PROV-JSON Extensibility Points</h2>
-
-<p>Since the PROV-JSON representation was developed to encode PROV-DM, it supports the <a href="http://www.w3.org/TR/prov-dm/#extensibility-section">extensibility points</a> provided by PROV-DM, allowing designers to specialize it to specific applications or domains. We summarize these extensibility points here:
-
-<ul>
-<li> Applications are free to introduce application-specific attributes, according to their perspective on the world. Attributes for a given application can be distinguished by qualifying them with a prefix denoting a namespace declared in a namespace declaration.
-
-<p>The <a href="#prov-dm-namespace">PROV-DM namespace</a> declares a set of reserved attributes: <span class="name">type</span>, <span class="name">location</span>. In addition, PROV-JSON represents most PROV-DM expressions and their properties as properties of an element, and, therefore, all these names are reserved. Specifically, they are: <span class="name">wasGeneratedBy</span>, <span class="name">used</span>, <span class="name">wasDerivedFrom</span>, <span class="name">wasEventuallyDerivedFrom</span>, <span class="name">dependedOn</span>, <span class="name">wasControlledBy</span>, <span class="name">wasComplementOf</span>, <span class="name">wasInformedBy</span>, <span class="name">wasScheduledAfter</span>, <span class="name">wasRevisionOf</span>, <span class="name">hadParticipant</span>, <span class="name">hasAnnotation</span>, <span class="name">asserter</span>, <span class="name">parent</span>, <span class="name">startTime</span>, <span class="name">endTime</span>, <span class="name">time</span>, <span class="name">agent</span>, <span class="name">activity</span>.</p>
-</li>
-
-<li>Annotation expressions allow arbitrary metadata to be associated with identifiable expressions of PROV-DM. Annotation expressions consist of name-value pairs. Like attributes, names are qualified by a namespace.</li>
-
-<li> Qualifiers offer a mechanism to describe modalities of use, generation, and control. They consist of ordered sequence of name-value pairs. Such names are also qualified by namespaces.
-
-<p>The <a href="#prov-dm-namespace">PROV-DM namespace</a> declares a reserved qualifier: <span class="name">role</span>.</p></li>
-
-<li>Namespaces allow attributes and names to be qualified. </li>
-
-<li>Subtyping is allowed by means of the reserved attribute <span class="name">type</span>.</li>
-
-<li>Domain specific values can be expressed by means of typed literals. </li>
-</ul>
-
-<p>The PROV data model is designed to be application and technology independent, but specializations of PROV-DM are welcome and encouraged.  To ensure inter-operability, specializations of the PROV data model that exploit the extensibility points summarized in this section MUST preserve the semantics specified in this document. For instance, a qualified attribute on a domain specific entity expression MUST represent an aspect of a characterized thing and this aspect MUST remain unchanged during the characterization's interval of this entity expression.</p>
-
-
-</section> 
-
-<section id="prov-json-example" class="appendix"> 
-<h2>PROV-JSON Serialization Example</h2>
-
-
-<section> 
-<h3>A File Scenario</h3>
-
-<div class='issue'>TODO: Link to <a href="http://www.w3.org/TR/prov-dm/#prov-dm-example">PROV-DM's example section</a></div>
-
-<p>This scenario is concerned with the evolution of a crime statistics
-file (referred to as e0) stored on a shared file system and which
-journalists Alice, Bob, Charles, David, and Edith can share and
-edit. We consider various events in the evolution of file e0;
-events listed below follow each other, unless otherwise specified.</p>
-
-
-
-<p>
-Event evt1: Alice creates (pe0) an empty file in /share/crime.txt.  We denote this e1.
-</p>
-
-<p>
-Event evt2: Bob appends (pe1) the following line to /share/crime.txt:</p>
-<pre>
-There was a lot of crime in London last month.
-</pre>
-<p>We denote this e2.</p>
-
-<p>Event evt3: Charles emails (pe2) the contents of /share/crime.txt, as an
-attachment, which we refer to as e4. (We specifically refer to a copy of the file that is uploaded on the mail server.)
-</p>
-
-<p>
-Event evt4: David edits (pe3) file /share/crime.txt as follows.</p>
-<pre>
-There was a lot of crime in London and New-York last month.
-</pre>
-<p>
-We denote this e3.
-</p>
-
-<p>Event evt5: Edith emails (pe4) the contents of /share/crime.txt as an attachment, referred to as e5.
-</p>
-
-<p>Event evt6: between events evt4 and evt5, someone (unspecified) runs a spell checker (pe5) on the file /share/crime.txt.
- The file after spell checking is referred to as e6.
-</p>
-
-</section> 
-
-<section id="example-prov-json-encoding"> 
-<h3>Encoding using PROV-JSON</h3>
-
-In this section, the example provided in the PROV-DM specification is encoded into the PROV-JSON representation (specified in section <a href="#prov-json-representation">PROV-JSON: Representing the Provenance Data Model in JSON</a>).
-<p>
-<a href="http://www.w3.org/TR/prov-dm/#expression-Entity">Entity Expressions</a>: The file in its various forms and its copies are modelled as entity expressions, corresponding to multiple characterizations, as per scenario. The entity expressions are identified by  <span class="name">e0</span>, ..., <span class="name">e6</span>.</p>
-<pre>
-{
-    ...
-    <span class="code-new">"entity": {
-        <span class="code-comment">// entity(e0, [ type="File", location="/shared/crime.txt", creator="Alice" ])</span>
-        "e0": {
-            "type": "File",
-            "location": "/shared/crime.txt",
-            "creator": "Alice"
-        },
-        <span class="code-comment">// entity(e1, [ type="File", location="/shared/crime.txt", creator="Alice", content="" ])</span>
-        "e1": {
-            "type": "File",
-            "location": "/shared/crime.txt",
-            "creator": "Alice",
-            "content": ""
-        },
-        <span class="code-comment">// entity(e2, [ type="File", location="/shared/crime.txt", creator="Alice", content="There was a lot of crime in London last month." ])</span>
-        "e2": {
-            "type": "File",
-            "location": "/shared/crime.txt",
-            "creator": "Alice",
-            "content": "There was a lot of crime in London last month."
-        },
-        <span class="code-comment">// entity(e2, [ type="File", location="/shared/crime.txt", creator="Alice", content="There was a lot of crime in London and New York last month." ])</span>
-        "e3": {
-            "type": "File",
-            "location": "/shared/crime.txt",
-            "creator": "Alice",
-            "content": "There was a lot of crime in London and New York last month."
-        },
-        <span class="code-comment">// entity(e4, [ ])</span>
-        "e4": {
-        },
-        <span class="code-comment">// entity(e5, [ ])</span>
-        "e5": {
-        },
-        <span class="code-comment">// entity(e6, [ type="File", location="/shared/crime.txt", creator="Alice", content="There was a lot of crime in London and New York last month.", spellchecked="yes"])</span>
-        "e6": {
-            "type": "File",
-            "location": "/shared/crime.txt",
-            "creator": "Alice",
-            "content": "There was a lot of crime in London and New York last month.",
-            "spellchecked": "yes"
-        }
-    },</span>
-    ...
-}
-</pre>
-
-<p>
-<a href="http://www.w3.org/TR/prov-dm/#expression-ProcessExecution">Process Execution Expressions</a> represent activities in the scenario.</p>
-
-<pre>
-{
-    ...
-    <span class="code-new">"activity": {
-        <span class="code-comment">// activity(pe0,create-file,t,,[])</span>
-        "pe0" : {
-            "recipeLink": "create-file",
-            "startTime": t
-        },
-        <span class="code-comment">// activity(pe1,add-crime-in-london,t+1,,[])</span>
-        "pe1" : {
-            "recipeLink": "add-crime-in-london",
-            "startTime": t+1
-        },
-        <span class="code-comment">// activity(pe2,email,t+2,,[])</span>
-        "pe2" : {
-            "recipeLink": "email",
-            "startTime": t+2
-        },
-        <span class="code-comment">// activity(pe3,edit-London-New-York,t+3,,[])</span>
-        "pe3" : {
-            "recipeLink": "edit-London-New-York",
-            "startTime": t+3
-        },
-        <span class="code-comment">// activity(pe4,email,t+4,,[])</span>
-        "pe4" : {
-            "recipeLink": "email",
-            "startTime": t+4
-        },
-        <span class="code-comment">// activity(pe5,spellcheck,,,[])</span>
-        "pe5" : {
-            "recipeLink": "spellcheck"
-        },
-    },</span>
-    ...
-}
-</pre>
-
-<p>
-<a href="http://www.w3.org/TR/prov-dm/#expression-Generation">Generation Expressions</a> represent the event at which a file is created in a specific form. To describe the modalities according to which the various characterized things are generated by a given activity, a qualifier  (expression described in <a href="http://www.w3.org/TR/prov-dm/#expression-qualifier">PROV-DM</a>) is introduced.  The interpretation of qualifiers is application specific. Illustrations of such qualifiers for the scenario are: no qualifier is provided for <span class="name">e0</span>;
-<span class="name">e2</span> was generated by the editor's  save function;  <span class="name">e4</span> can be found on the smtp port, in the attachment section of the mail message;<span class="name">e6</span> was produced on the standard output of <span class="name">pe5</span>.</p>
-
-<pre>
-{
-    ...
-    <span class="code-new">"relation": {
-        "wasGeneratedBy": {
-            <span class="code-comment">// wasGeneratedBy(e0, pe0, qualifier())</span>
-            "_:wGB1": {
-                "effect": "e0",
-                "cause": "pe0"
-            },
-            <span class="code-comment">// wasGeneratedBy(e1, pe0, qualifier(ex:fct="create"))</span>
-            "_:wGB2": {
-                "effect": "e1",
-                "cause": "pe0",
-                "fct": "ex:create"
-            },
-            <span class="code-comment">// wasGeneratedBy(e2, pe1, qualifier(ex:fct="save"))</span>
-            "_:wGB3": {
-                "effect": "e2",
-                "cause": "pe1",
-                "fct": "ex:save"
-            },
-            <span class="code-comment">// wasGeneratedBy(e3, pe3, qualifier(ex:fct="save"))</span>
-            "_:wGB4": {
-                "effect": "e3",
-                "cause": "pe3",
-                "fct": "ex:save"
-            },
-            <span class="code-comment">// wasGeneratedBy(e4, pe2, qualifier(ex:port="smtp", ex:section="attachment"))</span>
-            "_:wGB5": {
-                "effect": "e4",
-                "cause": "pe2",
-                "port": "ex:smtp",
-                "section": "ex:attachment"
-            },
-            <span class="code-comment">// wasGeneratedBy(e5, pe4, qualifier(ex:port="smtp", ex:section="attachment"))</span>
-            "_:wGB6": {
-                "effect": "e5",
-                "cause": "pe4",
-                "port": "ex:smtp",
-                "section": "ex:attachment"
-            },
-            <span class="code-comment">// wasGeneratedBy(e6, pe5, qualifier(ex:file="stdout"))</span>
-            "_:wGB7": {
-                "effect": "e6",
-                "cause": "pe5",
-                "ex:file": "stdout"
-            }
-        }
-    },</span>
-    ...
-}
-</pre>
-
-<p>
-<a href="http://www.w3.org/TR/prov-dm/#expression-Use">Used Expressions</a> represent the event by which a file is read by a process execution. 
-
-Likewise, to describe the modalities according to which the various things are used by activities, a qualifier is introduced.  Illustrations of such qualifiers are: <span class="name">e1</span> is used in the context of  <span class="name">pe1</span>'s <span class="name">load</span> functionality; <span class="name">e2</span> is used by <span class="name">pe2</span> in the context of its attach functionality; <span class="name">e3</span> is used on the standard input by <span class="name">pe5</span>. </p>
-
-<pre>
-{
-    ...
-    "relation": {
-        <span class="code-new">"used" : {
-            <span class="code-comment">// used(pe1,e1,qualifier(ex:fct="load"))</span>
-            "_:u1": {
-                "effect": "pe1",
-                "cause": "e1",
-                "ex:fct": "load"
-            },
-            <span class="code-comment">// used(pe2,e2,qualifier(ex:fct="attach"))</span>
-            "_:u2": {
-                "effect": "pe2",
-                "cause": "e2",
-                "ex:fct": "attach"
-            },
-            <span class="code-comment">// used(pe3,e2,qualifier(ex:fct="load"))</span>
-            "_:u3": {
-                "effect": "pe3",
-                "cause": "e2",
-                "ex:fct": "load"
-            },
-            <span class="code-comment">// used(pe4,e3,qualifier(ex:fct="attach"))</span>
-            "_:u4": {
-                "effect": "pe4",
-                "cause": "e3",
-                "ex:fct": "attach"
-            },
-            <span class="code-comment">// used(pe5,e3,qualifier(ex:file="stdin"))</span>
-            "_:u5": {
-                "effect": "pe5",
-                "cause": "e3",
-                "ex:file": "stdin"
-            }
-        },</span>
-    },
-    ...
-}
-</pre>
-
-<p>
-<a href="http://www.w3.org/TR/prov-dm/#expression-Derivation">Derivation Expressions</a> express that an entity is derived from another.  The first two are expressed in their compact version, whereas the following two are expressed in their full version, including the process execution underpinnng the derivation, and relevant qualifiers qualifying the use and generation of entities.</p>
-
-<pre>
-{
-    ...
-    "relation": {
-        <span class="code-new">"wasDerivedFrom": {
-            <span class="code-comment">// wasDerivedFrom(e2,e1)</span>
-            "_:wDF1": {
-                "effect": "e2",
-                "cause": "e1",
-            },
-            <span class="code-comment">// wasDerivedFrom(e3,e2)</span>
-            "_:wDF2": {
-                "effect": "e3",
-                "cause": "e2"
-            },
-            <span class="code-comment">// wasDerivedFrom(e4,e2,pe2,qualifier(port=smtp, section="attachment"),qualifier(fct="attach"))</span>
-            "_:wDF3": {
-                "activity": "pe2",
-                "effect": "e4",
-		"cause": "e2",
-		"effectWGB": "_:wGB5",
-		"causeU": "_:u2"
-            },
-            <span class="code-comment">// wasDerivedFrom(e5,e3,pe4,qualifier(port=smtp, section="attachment"),qualifier(fct="attach"))</span>
-            "_:wDF4": {
-                "activity": "pe4"
-                "effect": "e5",
-                "cause": "e3",
-		"effectWGB": "_:wGB6",
-		"causeU": "_:u4"
-            },
-            }
-        },</span>
-    },
-    ...
-}
-</pre>
-
-<p><a href="http://www.w3.org/TR/prov-dm/#expression-complement-of">wasComplementOf</a>: The crime statistics file (<span class="name">e0</span>) has various contents over its existence (<span class="name">e1</span>, <span class="name">e2</span>, <span class="name">e3</span>); the entity expressions identified by <span class="name">e1</span>, <span class="name">e2</span>, <span class="name">e3</span> complement <span class="name">e0</span> with an attribute <span class="name">content</span>.  Likewise, the one denoted by <span class="name">e6</span> complements the expression denoted by <span class="name">e3</span> with an attribute <span class="name">spellchecked</span>.</p>
-
-<pre>
-{
-    ...
-    "relation": {
-        <span class="code-new">"wasComplementOf": {
-            <span class="code-comment">// wasComplementOf(e1,e0)</span>
-            "_:wCO1": {
-                "subject": e1,
-                "alternate": e0
-            },
-            <span class="code-comment">// wasComplementOf(e2,e0)</span>
-            "_:wCO2": {
-                "subject": e2,
-                "alternate": e0
-            },
-            <span class="code-comment">// wasComplementOf(e3,e0)</span>
-            "_:wCO3": {
-                "subject": e3,
-                "alternate": e0
-            },
-            <span class="code-comment">// wasComplementOf(e6,e3)</span>
-            "_:wCO3": {
-                "subject": e6,
-                "alternate": e3
-            }</span>
-        },
-        ...
-    },
-    ...
-}
-</pre>
-
-<p>
-<a href="http://www.w3.org/TR/prov-dm/#expression-Agent">Agent Expressions</a>: the various users are represented as agents, themselves being a type of entity.</p>
-
-<pre>
-{
-    ...
-    "entity": {
-        <span class="code-new"><span class="code-comment">// entity(a1, [ type="Person", foaf:name="Alice" ])</span>
-        "a1": {
-            "type": "Person",
-            "foaf:name": "Alice"
-        },
-        <span class="code-comment">// entity(a1, [ type="Person", foaf:name="Bob" ])</span>
-        "a2": {
-            "type": "Person",
-            "foaf:name": "Bob"
-        },
-        <span class="code-comment">// entity(a1, [ type="Person", foaf:name="Charles" ])</span>
-        "a3": {
-            "type": "Person",
-            "foaf:name": "Charles"
-        },
-        <span class="code-comment">// entity(a1, [ type="Person", foaf:name="David" ])</span>
-        "a4": {
-            "type": "Person",
-            "foaf:name": "David"
-        },
-        <span class="code-comment">// entity(a1, [ type="Person", foaf:name="Edith" ])</span>
-        "a5": {
-            "type": "Person",
-            "foaf:name": "Edith"
-        },</span>
-        ...
-    },
-    <span class="code-new">"agent": [
-        "a1", <span class="code-comment">// agent(a1)</span>
-        "a2", <span class="code-comment">// agent(a2)</span>
-        "a3", <span class="code-comment">// agent(a3)</span>
-        "a4", <span class="code-comment">// agent(a4)</span>
-        "a5"  <span class="code-comment">// agent(a5)</span>
-    ],</span>
-    ...
-}
-</pre>
-
-
-<p>
-<a href="http://www.w3.org/TR/prov-dm/#expression-Control">Control Expressions</a>: the influence of an agent over a process execution is expressed as control, and the nature of this influence is described by qualifier.  Illustrations of such qualifiers include the role of the participating agent, as creator, author and communicator.</p>
-
-<pre>
-{
-    ...
-    "relation": {
-        <span class="code-new">"wasControlledBy": {
-            <span class="code-comment">// wasControlledBy(pe0,a1, qualifier(role="creator"))</span>
-            "_:wCB1": {
-                "effect" : "pe0",
-                "cause" : "a1",
-                "role": "creator"
-            },
-            <span class="code-comment">// wasControlledBy(pe1,a2, qualifier(role="author"))</span>
-            "_:wCB2": {
-                "effect" : "pe1",
-                "cause" : "a2",
-                "role": "author"
-            },
-            <span class="code-comment">// wasControlledBy(pe2,a3, qualifier(role="communicator"))</span>
-            "_:wCB3": {
-                "effect" : "pe2",
-                "cause" : "a3",
-                "role": "communicator"
-            },
-            <span class="code-comment">// wasControlledBy(pe3,a4, qualifier(role="author"))</span>
-            "_:wCB4": {
-                "effect" : "pe3",
-                "cause" : "a4",
-                "role": "author"
-            },
-            <span class="code-comment">// wasControlledBy(pe4,a5, qualifier(role="communicator"))</span>
-            "_:wCB5": {
-                "effect" : "pe4",
-                "cause" : "a5",
-                "role": "communicator"
-            }
-        },</span>
-    },
-    ...
-}
-</pre>
-</section> 
-<<<<<<< HEAD
-
-
-<section id="json-datatypes">
-<h2>Datatypes</h2>
-=======
-</section>
->>>>>>> dc971b7c
-
-
-<p>A JSON value is defined as being one of an object, array, number, string, boolean, or null. To allow for extra specificity, it is possible to provide the data type of a literal in PROV-JSON using a 2-element array:</p>
-
-<pre class="example">
-    "prefix": {
-        "x": "http://example.org/",
-        "xsd": "http://www.w3.org/2001/XMLSchema-datatypes#"
-    },
-    ...
-    "entity": {
-        "e1": {
-            "type": "document",
-            "hasAnnotation": {
-                "ann1": null
-            }
-            "x:byteSize": [1034, "xsd:positiveInteger"],
-			      "x:compression": [82.5, "xsd:decimal"],
-			      "x:content": ["Y29udGVudCBoZXJl", "xsd:base64Binary"],
-        }
-    }
-</pre>
-
-
-</section>
-
-<section class="appendix"> 
-<h2>Acknowledgements</h2> 
-<p>This specification was developed based on the PROV-DM and PROV-ASN Specification [[PROV-DM]] and reused significant content therefrom to provide consistent mappings between the two documents.</p>
-<p>Contributions to be listed here.</p> 
-</section> 
-   
- </body></html>
+<!DOCTYPE html>
+
+<html><head> 
+    <title>The PROV-JSON Serialization</title> 
+    <meta http-equiv="Content-Type" content="text/html; charset=UTF-8"> 
+    <!-- 
+      === NOTA BENE ===
+      For the three scripts below, if your spec resides on dev.w3 you can check them
+      out in the same tree and use relative links so that they'll work offline,
+     -->
+<!-- PM -->
+    <style type="text/css">
+      .note { font-size:small; margin-left:50px }
+     .code-comment {
+	color: #808080;
+}
+    .code-new {
+	color: #000080;
+}
+    </style>
+
+<script src="http://dev.w3.org/2009/dap/ReSpec.js/js/respec.js" class="remove"></script> 
+
+    <script class="remove"> 
+      var addExtraReferences = function() {
+          for (var k in extraReferences)
+              berjon.biblio[k] = extraReferences[k];
+      };
+      var extraReferences = {
+		  "PROV-DM":
+          "Luc Moreau, Paolo Missier"+
+          "<a href=\"http://www.w3.org/TR/prov-dm/\"><cite>The PROV Data Model and Abstract Syntax Notation</cite></a>. "+
+          "2011, Work in progress. "+
+          "URL: <a href=\"http://www.w3.org/TR/prov-dm/\">http://www.w3.org/TR/prov-dm/</a>",
+/*        "PROV-SEMANTICS":
+          "James Cheney "+
+          "<a href=\"http://www.w3.org/2011/prov/wiki/FormalSemanticsStrawman\"><cite>Formal Semantics Strawman</cite></a>. "+
+          "2011, Work in progress. "+
+          "URL: <a href=\"http://www.w3.org/2011/prov/wiki/FormalSemanticsStrawman\">http://www.w3.org/2011/prov/wiki/FormalSemanticsStrawman</a>",
+
+        "PROV-PRIMER":
+          "Yolanda Gil and Simon Miles "+
+          "<a href=\"http://dvcs.w3.org/hg/prov/raw-file/default/primer/Primer.html\"><cite>Prov Model Primer</cite></a>. "+
+          "2011, Work in progress. "+
+          "URL: <a href=\"http://dvcs.w3.org/hg/prov/raw-file/default/primer/Primer.html\">http://dvcs.w3.org/hg/prov/raw-file/default/primer/Primer.html</a>",
+
+        "PROV-O":
+          "Satya Sahoo and Deborah McGuinness "+
+          "<a href=\"http://dvcs.w3.org/hg/prov/raw-file/default/ontology/ProvenanceFormalModel.html\"><cite>Provenance Formal Model</cite></a>. "+
+          "2011, Work in progress. "+
+          "URL: <a href=\"http://dvcs.w3.org/hg/prov/raw-file/default/ontology/ProvenanceFormalModel.html\">http://dvcs.w3.org/hg/prov/raw-file/default/ontology/ProvenanceFormalModel.html</a>",
+
+        "PROV-PAQ":
+          "Graham Klyne and Paul Groth "+
+          "<a href=\"http://dvcs.w3.org/hg/prov/raw-file/tip/paq/provenance-access.html\"><cite>Provenance Access and Query</cite></a>. "+
+          "2011, Work in progress. "+
+          "URL: <a href=\"http://dvcs.w3.org/hg/prov/raw-file/tip/paq/provenance-access.html\">http://dvcs.w3.org/hg/prov/tip/paq/provenance-access.html</a>",
+*/      };
+      var respecConfig = {
+          // specification status (e.g. WD, LCWD, NOTE, etc.). If in doubt use ED.
+          specStatus:           "unofficial",
+          
+          // the specification's short name, as in http://www.w3.org/TR/short-name/
+          shortName:            "prov-json",
+ 
+          // if your specification has a subtitle that goes below the main
+          // formal title, define it here
+          subtitle   :  "Working draft for internal discussion",
+ 
+          // if you wish the publication date to be other than today, set this
+          // publishDate:  "2011-10-18",
+ 
+          // if the specification's copyright date is a range of years, specify
+          // the start date here:
+          // copyrightStart: "2005"
+ 
+          // if there is a previously published draft, uncomment this and set its YYYY-MM-DD date
+          // and its maturity status
+          // previousPublishDate:  "2011-10-18",
+          // previousMaturity:  "FPWD",
+ 
+          // if there a publicly available Editor's Draft, this is the link
+          edDraftURI:           "http://dvcs.w3.org/hg/prov/raw-file/default/model/JSON.html",
+ 
+          // if this is a LCWD, uncomment and set the end of its review period
+          // lcEnd: "2009-08-05",
+ 
+          // if you want to have extra CSS, append them to this list
+          // it is recommended that the respec.css stylesheet be kept
+          extraCSS:             ["http://dev.w3.org/2009/dap/ReSpec.js/css/respec.css", "./extra.css"],
+ 
+          // editors, add as many as you like
+          // only "name" is required
+          editors:  [
+              { name: "Trung Dong Huynh", url: "http://users.ecs.soton.ac.uk/tdh/",
+                company: "University of Southampton" },
+          ],
+ 
+          // authors, add as many as you like. 
+          // This is optional, uncomment if you have authors as well as editors.
+          // only "name" is required. Same format as editors.
+ 
+          authors:  [
+              { name: "Michael O. Jewell", url: "http://www.ecs.soton.ac.uk/people/moj",
+			  	company: "University of Southampton" },
+              { name: "Amir Sezavar Keshavarz", url: "http://www.ecs.soton.ac.uk/people/ask2g10",
+			  	company: "University of Southampton" },              { name: "Danius T. Michaelides", url: "http://users.ecs.soton.ac.uk/dtm/",
+			  	company: "University of Southampton" },
+              { name: "Luc Moreau", url: "http://users.ecs.soton.ac.uk/lavm/",
+			  	company: "University of Southampton" },
+              { name: "Huanjia Yang", url: "http://www.ecs.soton.ac.uk/people/hy2",
+			  	company: "University of Southampton" },
+          ],
+          
+          // name of the WG
+          wg:           "Provenance Working Group",
+          
+          // URI of the public WG page
+          wgURI:        "http://www.w3.org/2011/prov/",
+          
+          // name (with the @w3c.org) of the public mailing to which comments are due
+          wgPublicList: "public-prov-wg",
+          
+          // URI of the patent status for this WG, for Rec-track documents
+          // !!!! IMPORTANT !!!!
+          // This is important for Rec-track documents, do not copy a patent URI from a random
+          // document unless you know what you're doing. If in doubt ask your friendly neighbourhood
+          // Team Contact.
+          wgPatentURI:  "http://www.w3.org/2004/01/pp-impl/46974/status",
+
+          // Add extraReferences to bibliography database
+          preProcess: [addExtraReferences],
+      };
+    </script> 
+  </head> 
+<body> 
+    <section id="abstract">
+<p>
+JSON representation for PROV-ASN.
+</p>
+    </section> 
+
+<section id="sotd">
+<em>TODO: update this section for next publication.</em>
+</section>
+    
+<section> 
+<h2>Introduction</h2> 
+
+<p> 
+PROV-DM [[PROV-DM]], PROV-ASN, JSON
+</p>
+
+
+<p>JSON requirements</p>
+
+<p>Design considerations</p>
+
+<p>What this specification provides</p>
+
+<section> 
+<h3>Structure of this Document</h3>
+
+<p>In <a href="#prov-json-example">section 2</a>, <a href="http://www.w3.org/TR/prov-dm/#prov-dm-example">the example provided in the PROV-DM specification</a> is encoded in PROV-JSON.</p>
+
+<p><a href="#prov-json-representation">Section 3</a> provides the JSON encoding for all PROV-DM expressions.</p>
+
+<p><a href="#extensibility-section">Section 4</a> summarizes PROV-JSON extensibility points.</p>
+
+</section> 
+
+<section id="prov-dm-namespace">
+<h3>Namespace</h3>
+
+<p>The PROV-JSON namespace is the same as the PROV-DM namespace, which is <span class="name">http://www.w3.org/ns/prov-dm/</span> (TBC).</p>
+
+<p> All the elements, relations, reserved names and attributes introduced in this specification belong to the PROV-DM namespace.</p>
+
+</section>
+
+
+<section> 
+<h3>Conventions</h3>
+
+<p>The key words "MUST", "MUST NOT", "REQUIRED", "SHALL", "SHALL NOT", "SHOULD", "SHOULD NOT", "RECOMMENDED",  "MAY", and "OPTIONAL" in this document are to be interpreted as described in [[!RFC2119]].</p>
+</section> 
+
+</section> 
+
+<section id="roadmap"> 
+<h2>Roadmap</h2>
+
+<div class='issue'>TODO: Provide the specification for the JS toolbox to accompany the PROV-JSON spec here. The requirements for the toolbox to be contributed by all the authors (according to their own requirements)</div>
+
+<p></p>
+
+</section>
+
+<section id="data-typing"> 
+<h2>JSON Data Typing</h2>
+
+<div class='issue'>TODO: Discuss object/array/null. Try to get the mappings into table form.</div>
+
+<p>A JSON literal value is defined as being one of an object, array, number, string, boolean, or null. To allow for extra specificity, the data type of a literal in PROV-JSON may be provided using a 2-element array. The first element in this array is the literal value and the second element is the data type, given as a QName or URI. Object, array, and null are not defined here: object and array may be inferred from the first element, and a null value should simply be omitted from the dictionary.</p>
+
+<p>The following optional mappings apply for the default JSON types:</p>
+
+<dl>
+<dt>number</dt>
+<dd>xsd:double</dd>
+<dt>string</dt>
+<dd>xsd:string</dd>
+<dt>boolean</dt>
+<dd>xsd:boolean</dd>
+</dl>
+
+<pre class="example">
+    "prefix": {
+        "x": "http://example.org/",
+        "xsd": "http://www.w3.org/2001/XMLSchema-datatypes#"
+    },
+    ...
+    "entity": {
+        "e1": {
+            "type": "document",
+            "hasAnnotation": {
+                "ann1": null
+            }
+            "x:byteSize": [1034, "xsd:positiveInteger"],
+            "x:compression": [82.5, "xsd:decimal"],
+            "x:content": ["Y29udGVudCBoZXJl", "xsd:base64Binary"],
+        }
+    }
+</pre>
+
+
+</section>
+
+
+<section id="prov-json-representation"> 
+
+<h2>Representing the Provenance Data Model in JSON</h2>
+
+<p>This section defines the JSON serialization for PROV-DM expressions.</p>
+
+<section id="PROV-JSON-overview"> 
+      
+<h3>Overview</h3>
+
+<p>A <span class="nonterminal">provenanceContainer</span> (see section <a href="#ProvenanceContainer">Provenance Container</a>) is used to wrap PROV-DM expressions and facilitate their interchange. In PROV-JSON, it is represented as the following a JSON structure:</p>
+
+<div class='issue'>TODO: Remove the <code>relation</code> structure and move all relations to the top level (i.e. same level with entity and agent).</div>
+
+<div class="grammar"><pre>
+{
+    "entity": {
+    },
+    "activity": {
+    },
+    "agent": [
+    ],
+    "annotation": {
+    },
+    "relation": {
+    },
+    "account": {
+    }
+}
+</pre></div>
+
+<p>In addition, the top-level container contains an additional object called <span class="name">prefix</span> that defines all namespaces used in the document.</p>
+
+<div class="grammar"><pre>
+{
+    "prefix": {
+        "default": "http://www.w3.org/ns/prov-dm/",
+        ...
+    },
+    ...
+}
+</pre></div>
+
+<p>The following sections defines how each PROV-DM expression is represented in PROV-JSON.</p>
+
+</section>
+
+<section id="expression-element"> 
+<h3>Element</h3>
+
+<p>This section describes the JSON representations for all <a href="http://www.w3.org/TR/prov-dm/#expression-element">PROV-DM elements</a>: <span class="nonterminal">entityExpression</span>, <span class="nonterminal">activityExpression</span>, <span class="nonterminal">agentExpression</span>, <span class="nonterminal">annotationExpression</span>, and <span class="nonterminal">relationExpression</span>. In the container to which these elements belong, they are put in separate structures whose names are <span class="name">entity</span>, <span class="name">activity</span>, <span class="name">agent</span>, <span class="name">annotation</span>, and <span class="name">relation</span> respectively.</p>
+
+
+<section id="expression-Entity"> 
+      
+<h4>Entity Expression</h4>
+
+<div class='grammar'>
+<span class="nonterminal">entityExpression</span>&nbsp;:=  
+<span class="name">entity</span>
+<span class="name">(</span>
+<span class="nonterminal">identifier</span>
+<span class="name">,</span>
+<span class="name">[</span>
+<span class="nonterminal">attribute-values</span>
+<span class="name">]</span>
+<span class="name">)</span><br/>
+<!-- -->
+<span class="nonterminal">attribute-values</span>&nbsp;:=  
+<span class="nonterminal">attribute-value</span>
+| <span class="nonterminal">attribute-value</span> <span class="name">,</span> <span class="nonterminal">attribute-values</span>
+<br/>
+</div>
+
+<p>In PROV-JSON, each <a href="http://www.w3.org/TR/prov-dm/#expression-Entity">entity</a> is represented as a property in the <span class="nonterminal">entity</span> object identified by the entity's <span class="nonterminal">identifier</span>.The property's value itself is an object structure containing the entity's attribute-values pairs.</p>
+
+The following entity assertion, for example,
+<pre class="example">
+entity(e0, [ type="File", location="/shared/crime.txt", creator="Alice" ])
+</pre>
+is serialized into the following structure
+<pre class="example">
+    ...
+    "entity": {
+        "e0": {
+            "type": "File",
+            "location": "/shared/crime.txt",
+            "creator": "Alice"
+        }
+    },
+    ...
+</pre>
+
+</section> 
+
+<section id="expression-ProcessExecution"> 
+<h3>Process Execution Expression</h3>
+
+<div class='grammar'>
+<span class="nonterminal">activityExpression</span>&nbsp;:=  
+<span class="name">activity</span>
+<span class="name">(</span>
+<span class="nonterminal">identifier</span>
+[ <span class="name">,</span>
+<span class="nonterminal">recipeLink</span> ]
+<span class="name">,</span>
+[ <span class="nonterminal">time</span> ]
+<span class="name">,</span>
+[ <span class="nonterminal">time</span> ]
+<span class="name">,</span>
+<span class="nonterminal">other-attribute-values</span>
+<span class="name">)</span><br/>
+<span class="nonterminal">other-attribute-values</span>&nbsp;:=  <span class="nonterminal">attribute-values</span>
+</div>
+
+<p>Each <a href="http://www.w3.org/TR/prov-dm/#expression-ProcessExecution">Process Execution</a> is represented as a property in the <span class="name">activity</span> object identified by the process execution's <span class="nonterminal">identifier</span>. The property's value itself is an object structure containing the process execution's properties and its other attribute-values pairs.</p>
+
+<p>
+The following process execution assertion, for example,</p>
+<pre class="example">
+activity(pe1,add-crime-in-london,t+1,t+1+epsilon,[host="server.example.org",type="app:edit"])
+</pre>
+<p>is serialized into:</p>
+<pre class="example">
+    ...
+    "activity": {
+        "pe1": {
+            "recipeLink": "add-crime-in-london",
+            "startTime": t+1,
+            "endTime": t+1+epsilon,
+            "host": "server.example.org"
+            "type": "app:edit"
+        }
+    },
+    ...
+</pre>
+
+<p>The values of <span class="nonterminal">startTime</span> and <span class="nonterminal">endTime</span> MUST conform to the combined data and time ISO 8601 format (i.e. YYYY-MM-DDThh:mm:ssZ in UTC time).</p>
+</section> 
+
+<section id="expression-Agent">
+<h3>Agent Expression</h3>
+
+<p>In PROV-DM, an <a href="http://www.w3.org/TR/prov-dm/#expression-Agent">agent</a> is a representation of a characterized thing capable of activity.</p> 
+
+<div class='grammar'>
+<span class="nonterminal">agentExpression</span>&nbsp;:= 
+<span class="name">agent</span>
+<span class="name">(</span>
+<span class="nonterminal">identifier</span>
+<span class="name">)</span><br/>
+</div>
+
+Since an <span class="nonterminal">agentExpression</span> does not have any property, an account's <span class="name">agent</span> structure is an array containing all the identifiers of the entities that are asserted as agents (not an object like <span class="name">entity</span> or <span class="name">activity</span>).
+
+<pre class="example">
+entity(e1, [employee="1234", name="Alice"])  and agent(e1)
+</pre>
+is encoded into:
+<pre class="example">
+    ...
+    "entity": {
+        "e1": {
+            "employee": "1234",
+            "name": "Alice"
+        }
+        ...
+    },
+    "agent": ["e1", ...],
+    ...
+</pre>
+
+</section>
+
+<section id="expression-annotation"> 
+      
+<h4>Annotation Expression</h4>
+
+<div class='grammar'>
+<span class="nonterminal">annotationExpression</span>&nbsp;:= 
+<span class="name">annotation</span>
+<span class="name">(</span>
+<span class="nonterminal">identifier</span>
+<span class="name">,</span>
+<span class="nonterminal">name-values</span>
+<span class="name">)</span><br/>
+<!-- -->
+<span class="nonterminal">name-values</span>&nbsp;:=  
+<span class="nonterminal">name-value</span>
+| <span class="nonterminal">name-value</span> <span class="name">,</span> <span class="nonterminal">name-values</span>
+<br/>
+<span class="nonterminal">name-value</span>&nbsp;:=  
+<span class="nonterminal">name</span>
+<span class="name">=</span>
+<span class="nonterminal">Literal</span>
+</div>
+
+<p>In PROV-DM, an <a href="http://www.w3.org/TR/prov-dm/#expression-annotation">annotation</a> is a set of name-value pairs, whose meaning is application specific. It is represented in PROV-JSON as a property of the <span class="name">annotation</span> object in an account, identified by the annotation's <span class="nonterminal">identifier</span>. The property's value itself is an object structure containing the annotation's attribute-values pairs.</p> 
+
+<p>
+The following annotation expression, for example,</p>
+<pre class="example">
+annotation(ann1,[color="blue", screenX=20, screenY=30])
+</pre>
+<p>is encoded in PROV-JSON as follows.</p>
+<pre class="example">
+    ...
+    "annotation": {
+        "ann1": {
+            "color": "blue",
+            "screenX": 20,
+            "screenY": 30
+        }
+    }
+    ...
+</pre>
+
+</section> 
+
+</section>
+
+
+<section id="expression-relation">
+<h3>Relation</h3>
+
+<p>This section how PROV-ASN's different <a href="http://www.w3.org/TR/prov-dm/#expression-relation">relation expressions</a> are serialised in PROV-JSON.</p>
+
+<p>In general, a <span class="nonterminal">relationExpression</span> has the following construct:</p>
+
+<div class='grammar'>
+<span class="nonterminal">relationExpression</span>&nbsp;:=  
+<span class="nonterminal">relationName</span>
+(<span class="nonterminal">identifier1</span>,
+<span class="nonterminal">identifier2</span>,
+[<span class="nonterminal">additionalProperties</span>],
+[<span class="nonterminal">qualifiers</span>])
+<br/>
+</div>
+<p>where <span class="nonterminal">identifier1</span> and <span class="nonterminal">identifier2</span> are identifiers to PROV-DM elements</p>
+Relations are grouped by <span class="nonterminal">relationName</span> in the <span class="name">relation</span> structure.
+<div class="grammar"><pre>
+    ...
+    "relation": {
+        <em>relationName</em>: {
+            <span class="code-comment">// relationName(identifier1, identifier2, ...)</span>
+            <em>relationID</em>: {
+		<em>attribute1</em>: <em>identifier1</em>,
+		<em>attribute2</em>: <em>identifier2</em>,
+                ...
+            },
+            <span class="code-comment">// More relationID,identifier1,identifier2 structures here if there are more instances of relationName(...)</span>
+        },
+        ...
+    },
+    ...
+</pre></div>
+Any values of <span class="nonterminal">additionalProperties</span> and <span class="nonterminal">qualifiers</span> are specified alongside the identifier pairs in above structure.
+
+<p>Since the <span class="nonterminal">relationID</span> concept is not defined by PROV-DM, it is up to the serialization algorithm to generate a valid identifier for <span class="nonterminal">relationID</span> that is unique internally to a PROV-JSON serialization. For example, the <a href="http://www.w3.org/TeamSubmission/turtle/#nodeID">nodeID production in Turtle</a> may be used for this purpose, e.g. <code>_:A1</code>.</p>
+
+<p>The following sections provide more details on how each type of relation is serialized via typical examples.</p>
+
+
+<section id="expression-Generation">
+<h4>Generation Expression</h4>
+
+<div class='grammar'>
+<span class="nonterminal">generationExpression</span>&nbsp;:=  
+<span class="name">wasGeneratedBy</span>
+<span class="name">(</span>
+<span class="nonterminal">identifier</span>
+<span class="name">,</span>
+<span class="nonterminal">identifier</span>
+<span class="name">,</span>
+<span class="nonterminal">generationQualifier</span>
+[<span class="name">,</span>
+<span class="nonterminal">time</span>]
+<span class="name">)</span><br/>
+</div>
+
+
+<p>The following <a href="http://www.w3.org/TR/prov-dm/#expression-Generation">generation assertions</a></p>
+<pre class="example">
+  wasGeneratedBy(e1,pe1,qualifier(ex:port="p1", ex:order=1),t1)
+  wasGeneratedBy(e2,pe1,qualifier(ex:port="p1", ex:order=2),t2)
+</pre>
+<p>are serialized as follows.</p>
+<pre class="example">
+    ...
+    "relation": {
+        "wasGeneratedBy": {
+            "_:wBG1": {
+                "cause": "pe1",
+                "effect": "e1",
+                "ex:port": "p1",
+                "ex:order": 1,
+                "time": t1
+            },
+            "_:wBG2": {
+                "cause": "pe1",
+                "effect": "e2",
+                "ex:port": "p1",
+                "ex:order": 2,
+                "time": t2
+            },
+        },
+    },
+    ...
+</pre>
+Note that, in the example above, the qualifier's components are unbundled and mixed with the relation's other properties (i.e. <span class="nonterminal">time</span>) in the relation's object.
+</section>
+
+
+<section id="expression-Use">
+<h3>Use Expression</h3>
+
+<div class='grammar'>
+<span class="nonterminal">useExpression</span>&nbsp;:=  
+<span class="name">used</span>
+<span class="name">(</span>
+<span class="nonterminal">identifier</span>
+<span class="name">,</span>
+<span class="nonterminal">identifier</span>
+<span class="name">,</span>
+<span class="nonterminal">useQualifier</span>
+[<span class="name">,</span>
+<span class="nonterminal">time</span>]
+<span class="name">)</span><br/>
+</div>
+
+<p>The following <a href="http://www.w3.org/TR/prov-dm/#expression-Use">use assertions</a></p>
+<pre class="example">
+  used(pe1,e1,qualifier(parameter="p1"),t1)
+  used(pe1,e2,qualifier(parameter="p2"),t2)
+</pre>
+<p>are serialized in to PROV-JSON:</p>
+<pre class="example">
+    ...
+    "relation": {
+        "used": {
+            "_:u1": {
+                "cause": "e1",
+                "effect": "pe1",
+                "ex:parameter": "p1",
+                "time": t1
+            },
+            "_:u2": {
+                "cause": "e2",
+                "effect": "pe1",
+                "ex:parameter": "p2",
+                "time": t2
+            },
+        },
+    },
+    ...
+</pre>
+
+</section>
+
+
+<section id="expression-Derivation">
+<h3>Derivation Expression</h3>
+
+<div class='grammar'>
+<span class="nonterminal">derivationExpression</span>&nbsp;:= 
+<span class="nonterminal">pe-linked-derivationExpression</span>
+| <span class="nonterminal">pe-independent-derivationExpression</span>
+| <span class="nonterminal">transitiveDerivationExpression</span><br/>
+
+<span class="nonterminal">pe-linked-derivationExpression</span>:=  
+<span class="name">wasDerivedFrom</span>
+<span class="name">(</span>
+<span class="nonterminal">identifier</span>
+<span class="name">,</span>
+<span class="nonterminal">identifier</span>
+[<span class="name">,</span>
+<span class="nonterminal">identifier</span>
+<span class="name">,</span>
+<span class="nonterminal">generationQualifier</span>
+<span class="name">,</span>
+<span class="nonterminal">useQualifier</span>]
+<span class="name">)</span><br/>
+
+<span class="nonterminal">pe-independent-derivationExpression</span>:=  
+<span class="name">wasEventuallyDerivedFrom</span>
+<span class="name">(</span>
+<span class="nonterminal">identifier</span>
+<span class="name">,</span>
+<span class="nonterminal">identifier</span>
+<span class="name">)</span><br/>
+
+<span class="nonterminal">transitiveDerivationExpression</span>:=  
+<span class="name">dependedOn</span>
+<span class="name">(</span>
+<span class="nonterminal">identifier</span>
+<span class="name">,</span>
+<span class="nonterminal">identifier</span>
+<span class="name">)</span><br/>
+</div>
+
+<p>The following <a href="http://www.w3.org/TR/prov-dm/#expression-Derivation">derivation assertions</a></p>
+<pre class="example">
+wasDerivedFrom(e3,e2)
+wasDerivedFrom(e5,e3,pe4,qualifier(ex:channel="out"),qualifier(ex:channel="in"))
+</pre>
+<p>are represented in PROV-JSON as follows.</p>
+<pre class="example">
+    ...
+    "relation": {
+        "used": {
+            "_:u1": {
+                "cause": "e3",
+                "activity": "pe4",
+                "ex:channel": "in"
+            },
+        },
+        "wasDerivedFrom": {
+            "_:wDF1": {
+                "cause": "e2",
+                "effect": "e3"
+            },
+            "_:wDF2": {
+                "cause": "e3",
+                "effect": "e5",
+                "activity": "pe4"
+            },
+        },
+       "wasGeneratedBy": {
+            "_:wGB1": {
+                "cause": "pe4",
+                "effect": "e5",
+                "ex:channel": "out"
+            },
+       },
+    },
+    ...
+</pre>
+<p>Note that the relation <span class="name">wasDerivedFrom(e5,e3,pe4,qualifier(channel="out"),qualifier(channel="in"))</span> is serialized into three relations <span class="name">wasDerivedFrom(e5,e3)</span> with property <span class="name">activity = pe4</span>, <span class="name">wasGeneratedBy(e5,pe4,qualifier(channel="out"))</span>, and <span class="name">used(pe4,e3,qualifier(channel="in"))</span> thanks to the PROV-DM's <a href="http://www.w3.org/TR/prov-dm/#derivation-events">constraint <span class="nonterminal">derivation-events</span></a>.</p>
+
+<p>The two remaining forms of derivation relations, i.e. <span class="name">wasEventuallyDerivedFrom (e2, e1)</span>, are serialized as <a href="#expression-relation">simple relations</a> with no property or qualifier.
+</p>
+
+</section>
+
+
+<section id="expression-Control">
+<h3>Control Expression</h3>
+
+<div class='grammar'>
+<span class="nonterminal">controlExpression</span>&nbsp;:= 
+<span class="name">wasControlledBy</span>
+<span class="name">(</span>
+<span class="nonterminal">identifier</span>,
+<span class="nonterminal">identifier</span>,
+<span class="nonterminal">controlQualifier</span>
+<span class="name">)</span>
+</div>
+
+
+<p>The following <a href="http://www.w3.org/TR/prov-dm/#expression-Control">control assertion</a></p>
+<pre class="example">
+wasControlledBy(pe3,a4,qualifier[role="author"])
+</pre>
+<p>is serialized into:</p>
+<pre class="example">
+    "relation": {
+        ...
+        "wasControlledBy": {
+            "_:wCB1": {
+                "cause": "a4",
+                "effect": "pe3",
+                "role": "author"
+            },
+            ...
+        },
+        ...
+    },
+    ...
+</pre>
+</section>
+
+
+<section id="expression-complement-of">
+
+<h3>Complementarity Expression</h3>
+
+<div class='grammar'>
+<span class="nonterminal">complementarityExpression</span>&nbsp;:=  
+<span class="name">wasComplementOf</span> 
+<span class="name">(</span> 
+<span class="nonterminal">identifier</span> 
+<span class="name">,</span> 
+<span class="nonterminal">identifier</span> 
+<span class="name">)</span> 
+</div>
+
+<p><a href="http://www.w3.org/TR/prov-dm/#expression-complement-of">Complementarity expressions</a> are serialized as <a href="#expression-relation">simple relations</a> with no property or qualifier.
+</p>
+
+</section>
+
+
+<section id="expression-OrderingOfProcessExecutions">
+<h3>Process Execution Ordering Expression</h3>
+
+<div class='grammar'>
+<span class="nonterminal">peOrderingExpression</span>&nbsp;:= 
+<span class="nonterminal">informationFlowOrderingExpression</span> |
+<span class="nonterminal">controlOrderingExpression</span>
+<br/>
+
+<span class="nonterminal">informationFlowOrderingExpression</span> &nbsp;:= 
+<span class="name">wasInformedBy</span>
+<span class="name">(</span>
+<span class="nonterminal">identifier</span>
+<span class="name">,</span>
+<span class="nonterminal">identifier</span>
+<span class="name">)</span>
+<br/>
+
+<span class="nonterminal">controlOrderingExpression</span> &nbsp;:= 
+<span class="name">wasScheduledAfter</span>
+<span class="name">(</span>
+<span class="nonterminal">identifier</span>
+<span class="name">,</span>
+<span class="nonterminal">identifier</span>
+<span class="name">)</span>
+<br/>
+</div>
+
+<p><a href="http://www.w3.org/TR/prov-dm/#expression-OrderingOfProcessExecutions">Process execution ordering expressions</a> are serialized as <a href="#expression-relation">simple relations</a> with no property or qualifier.
+</p>
+
+</section>
+
+<section id="expression-Revision">
+<h3>Revision Expression</h3>
+
+<div class='grammar'>
+<span class="nonterminal">revisionExpression</span>&nbsp;:= 
+<span class="name">wasRevisionOf</span>
+<span class="name">(</span>
+<span class="nonterminal">identifier</span>
+<span class="name">,</span>
+<span class="nonterminal">identifier</span>
+[<span class="name">,</span>
+<span class="nonterminal">identifier</span>]
+<span class="name">)</span>
+</div>
+
+<p>The following <a href="http://www.w3.org/TR/prov-dm/#expression-Revision">revision assertion</a></p>
+<pre class="example">
+wasRevisionOf(e3,e2,a4)
+</pre>
+<p>is encoded in PROV-JSON as follows.</p>
+<pre class="example">
+    ...
+    "relation": {
+        "wasRevisionOf": {
+            "_:wRO1": {
+                "cause": "e2",
+                "effect": "e3",
+                "agent": "a4"
+            },
+        ...
+    }
+    ...
+</pre>
+
+</section>
+
+<section id="expression-Participation">
+<h3>Participation Expression</h3>
+
+<div class='grammar'>
+<span class="nonterminal">participationExpression</span>&nbsp;:= 
+<span class="name">hadParticipant</span>
+<span class="name">(</span>
+<span class="nonterminal">identifier</span>
+<span class="name">,</span>
+<span class="nonterminal">identifier</span>
+<span class="name">)</span>
+</div>
+
+<p><a href="http://www.w3.org/TR/prov-dm/#expression-Participation">Participation expressions</a> are serialized as <a href="#expression-relation">simple relations</a> with no property or qualifier.
+</p>
+
+</section>
+
+<section id="expression-annotationAssociation">
+<h4>Annotation Association Expression</h4>
+
+<p>An <a href="http://www.w3.org/TR/prov-dm/#expression-annotationAssociation">annotation association expression</a> establishes a link between an identifiable PROV-DM expression and an annotation expression referred to by its identifier. Multiple annotation expressions can be associated with a given PROV-DM expression; symmetrically, multiple PROV-DM expressions can be associated with a given annotation expression. Since annotation expressions have identifiers, they can also be annotated.</p> 
+
+<div class='grammar'>
+<span class="nonterminal">annotationAssociationExpression</span>&nbsp;:=  
+<span class="name">hasAnnotation</span>
+<span class="name">(</span>
+<span class="nonterminal">identifier</span>
+<span class="name">,</span>
+<span class="nonterminal">identifier</span>
+<span class="name">)</span> |
+<span class="name">hasAnnotation</span>
+<span class="name">(</span>
+<span class="nonterminal">relationIdentification</span>
+<span class="name">,</span>
+<span class="nonterminal">identifier</span>
+<span class="name">)</span><br/>
+<span class="nonterminal">relationIdentification</span>&nbsp;:=  
+<span class="name">relation</span>
+<span class="name">(</span>
+<span class="nonterminal">identifier</span>
+<span class="name">,</span>
+<span class="nonterminal">identifier</span>
+<span class="name">,</span>
+<span class="nonterminal">qualifier</span>
+[<span class="name">,</span>
+<span class="nonterminal">qualifier</span>
+]
+<span class="name">)</span>
+</div>
+
+<p>Since relations in PROV-DM do not have identifiers but can be annotated, a  <span class="nonterminal">relationIdentification</span> mechanism is provided allowing the constituents of relations to be listed so as to identify relations. However, in PROV-JSON, a relation can have an internally unique identifier, if necessary. Therefore, relations in PROV-JSON can be referenced as other PROV-DM's elements (e.g. entities, process executions) and those with annotations are serialized as with other elements.</p>
+
+<p>
+The following expressions, for example,</p>
+<pre class="example">
+entity(e1,[type="document"])
+entity(e2,[type="document"])
+activity(pe,transform,t1,t2,[])
+used(pe,e1,qualifier(ex:file="stdin"))
+wasGeneratedBy(e2, pe, qualifier(ex:file="stdout"))
+
+annotation(ann1,[ex:icon="doc.png"])
+hasAnnotation(e1,ann1)
+hasAnnotation(e2,ann1)
+
+annotation(ann2,[ex:style="dotted"])
+hasAnnotation(relation(pe,e1,qualifier(ex:file="stdin")),ann2)
+</pre>
+<p>are serialized into:</p>
+<pre class="example">
+    ...
+    "entity": {
+        "e1": {
+            "type": "document",
+            "hasAnnotation": {
+                "ann1": null
+            }
+        },
+        "e2": {
+            "type": "document",
+            },
+            "hasAnnotation": {
+                "ann1": null
+            }
+        }
+    },
+    "activity": {
+        "pe": {
+            "recipeLink": "transform",
+            "startTime": t1,
+            "endTime": t2,
+        },
+    },
+    "annotation": {
+        "ann1": {
+            "ex:icon": "doc.png"
+        },
+        "ann2": {
+            "ex:style": "dotted"
+        },
+    },
+    "relation": {
+        "wasGeneratedBy": {
+            "_:wGB1": {
+                "effect": "e2",
+                "cause": "pe",
+                "ex:file": "stdout"
+            },
+        },
+        "used": {
+            "_:u1": {
+                "cause": "e1",
+                "effect": "pe",
+                "file": "stdin",
+                "hasAnnotation": "ann2"
+            },
+        }
+    }
+    ...
+</pre>
+
+
+</section>
+</section>
+
+<section  id="bundle">
+<h3>Bundle</h3>
+
+In this section, the PROV-JSON representation for the two PROV-DM's bundling constructs are introduced, i.e., <span class="nonterminal">provenanceContainer</span>  and <span class="nonterminal">accountExpression</span>.
+
+<section id="ProvenanceContainer">
+<h4>Provenance Container</h4>
+
+<p>A <a href="http://www.w3.org/TR/prov-dm/#ProvenanceContainer">provenance container</a> is a house-keeping construct of PROV-DM used for bundling PROV-DM expressions. A PROV-JSON serialization represents an instance of provenance container.</p> 
+
+<div class='grammar'>
+<span class="nonterminal">provenanceContainer</span>&nbsp;:=  
+<span class="name">provenanceContainer</span> 
+<span class="name">(</span> 
+{ <span class="nonterminal">namespaceDeclaration</span> }
+<span class="name">,</span> 
+{ <span class="nonterminal">identifier</span> }
+<span class="name">,</span> 
+{ <span class="nonterminal">expression</span> }
+<span class="name">)</span> 
+</div>
+
+
+<p>
+The following container </p>
+<pre class="example">
+container([x http://example.org/], [acc1,acc2]
+          account(acc1,http://example.org/asserter1,...)
+          account(acc2,http://example.org/asserter1,...))
+</pre>
+<p> is represented as follows in PROV-JSON.</p>
+<pre class="example">
+{
+    "prefix": {
+        "x": "http://example.org/"
+    },
+    ...
+    "account": {
+        "acc1": {
+            "asserter": "http://example.org/asserter1",
+            ...
+        },
+        "acc2": {
+            "asserter": "http://example.org/asserter2",
+            ...
+        }
+    }
+}
+</pre>
+
+</section>
+
+
+<section id="expression-Account">
+<h3>Account Expression</h3>
+
+<p>In PROV-DM, an <a href="http://www.w3.org/TR/prov-dm/#expression-Account">account expression</a> is a wrapper of expressions with a dual purpose:  </p> 
+<ul>
+<li> It is the mechanism by which attribution of provenance can be assserted; it allows asserters to bundle up their assertions, and assert suitable attribution;
+<li> It provides a scoping mechanism for expression identifiers and for some contraints.</li>
+</ul>
+
+
+<div class='grammar'>
+<span class="nonterminal">accountExpression</span>&nbsp;:=  
+<span class="name">account</span> 
+<span class="name">(</span> 
+<span class="nonterminal">identifier</span> 
+<span class="name">,</span> 
+<span class="nonterminal">asserter</span> 
+<span class="name">,</span> 
+{ <span class="nonterminal">expression</span> }
+<span class="name">)</span> 
+</div>
+
+
+<p> An account is in PROV-DM is serialized into an object in the <span class="name">account</span> structure in a PROV-JSON representation. The following account expression, for example,</p>
+<pre class="example">
+account(acc0,
+        http://example.org/asserter, 
+          entity(e0, [ type="File", location="/shared/crime.txt", creator="Alice" ])
+          ...
+          wasDerivedFrom(e2,e1)
+          ...
+          activity(pe0,create-file,t)
+          ...
+          wasGeneratedBy(e0,pe0,qualifier())     
+          ...
+          wasControlledBy(pe4,a5, qualifier(role="communicator"))  )
+</pre>
+<p>is encoded as:</p>
+<pre class="example">
+{
+    ...
+    "account": {
+        "acc0": {
+            "asserter": "http://example.org/asserter",
+            <span class="code-comment">// The remaining expressions of acc0 are encoded as specified in the previous sections</span>
+            "entity": { ... },
+            "activity": { ... },
+            "agent": [ ... ],
+            "annotation": { ... },
+            "relation": { ... }
+        }
+    }
+}
+</pre>
+
+<p>PROV-DM allows an account to be nested in another account. The following example shows account <span class="name">acc3</span> contains a nested account <span class="name">acc4</span>.</p>
+<pre class="example">
+account(acc3,
+        http://example.org/asserter1, 
+          entity(e0, [ type="File", location="/shared/crime.txt", creator="Alice" ])
+          activity(pe0,create-file,t)
+          wasGeneratedBy(e0,pe0,qualifier())  
+          account(acc4,
+                 http://example.org/asserter2,
+                 entity(e1, [ type="File", location="/shared/crime.txt", creator="Alice", content="" ])
+                 activity(pe0,copy-file,t)
+                 wasGeneratedBy(e1,pe0,qualifier(fct="create"))
+                 isComplement(e1,e0)))
+</pre>
+<p>In PROV-JSON, <span class="name">acc3</span> and its nested account <span class="name">acc4</span> are encoded into two separate accounts. However, their parent-child relationship is maintained by the <span class="name">parent</span> link from <span class="name">acc4</span> to account <span class="name">acc3</span>, as can be seen below.</p>
+
+<pre class="example">
+{
+    ...
+    "account": {
+        "acc3": {
+            "asserter": "http://example.org/asserter1",
+            <span class="code-comment">// The remaining expressions of acc3</span>
+            ...
+        }
+        "acc4": {
+            "asserter": "http://example.org/asserter2",
+            "parent": "acc3",
+            <span class="code-comment">// The remaining expressions of acc4</span>
+            ...
+        }
+    }
+}
+</pre>
+
+</section>
+</section>
+</section>
+
+<section id="extensibility-section"> 
+<h2>PROV-JSON Extensibility Points</h2>
+
+<p>Since the PROV-JSON representation was developed to encode PROV-DM, it supports the <a href="http://www.w3.org/TR/prov-dm/#extensibility-section">extensibility points</a> provided by PROV-DM, allowing designers to specialize it to specific applications or domains. We summarize these extensibility points here:
+
+<ul>
+<li> Applications are free to introduce application-specific attributes, according to their perspective on the world. Attributes for a given application can be distinguished by qualifying them with a prefix denoting a namespace declared in a namespace declaration.
+
+<p>The <a href="#prov-dm-namespace">PROV-DM namespace</a> declares a set of reserved attributes: <span class="name">type</span>, <span class="name">location</span>. In addition, PROV-JSON represents most PROV-DM expressions and their properties as properties of an element, and, therefore, all these names are reserved. Specifically, they are: <span class="name">wasGeneratedBy</span>, <span class="name">used</span>, <span class="name">wasDerivedFrom</span>, <span class="name">wasEventuallyDerivedFrom</span>, <span class="name">dependedOn</span>, <span class="name">wasControlledBy</span>, <span class="name">wasComplementOf</span>, <span class="name">wasInformedBy</span>, <span class="name">wasScheduledAfter</span>, <span class="name">wasRevisionOf</span>, <span class="name">hadParticipant</span>, <span class="name">hasAnnotation</span>, <span class="name">asserter</span>, <span class="name">parent</span>, <span class="name">startTime</span>, <span class="name">endTime</span>, <span class="name">time</span>, <span class="name">agent</span>, <span class="name">activity</span>.</p>
+</li>
+
+<li>Annotation expressions allow arbitrary metadata to be associated with identifiable expressions of PROV-DM. Annotation expressions consist of name-value pairs. Like attributes, names are qualified by a namespace.</li>
+
+<li> Qualifiers offer a mechanism to describe modalities of use, generation, and control. They consist of ordered sequence of name-value pairs. Such names are also qualified by namespaces.
+
+<p>The <a href="#prov-dm-namespace">PROV-DM namespace</a> declares a reserved qualifier: <span class="name">role</span>.</p></li>
+
+<li>Namespaces allow attributes and names to be qualified. </li>
+
+<li>Subtyping is allowed by means of the reserved attribute <span class="name">type</span>.</li>
+
+<li>Domain specific values can be expressed by means of typed literals. </li>
+</ul>
+
+<p>The PROV data model is designed to be application and technology independent, but specializations of PROV-DM are welcome and encouraged.  To ensure inter-operability, specializations of the PROV data model that exploit the extensibility points summarized in this section MUST preserve the semantics specified in this document. For instance, a qualified attribute on a domain specific entity expression MUST represent an aspect of a characterized thing and this aspect MUST remain unchanged during the characterization's interval of this entity expression.</p>
+
+
+</section> 
+
+<section id="prov-json-example" class="appendix"> 
+<h2>PROV-JSON Serialization Example</h2>
+
+
+<section> 
+<h3>A File Scenario</h3>
+
+<div class='issue'>TODO: Link to <a href="http://www.w3.org/TR/prov-dm/#prov-dm-example">PROV-DM's example section</a></div>
+
+<p>This scenario is concerned with the evolution of a crime statistics
+file (referred to as e0) stored on a shared file system and which
+journalists Alice, Bob, Charles, David, and Edith can share and
+edit. We consider various events in the evolution of file e0;
+events listed below follow each other, unless otherwise specified.</p>
+
+
+
+<p>
+Event evt1: Alice creates (pe0) an empty file in /share/crime.txt.  We denote this e1.
+</p>
+
+<p>
+Event evt2: Bob appends (pe1) the following line to /share/crime.txt:</p>
+<pre>
+There was a lot of crime in London last month.
+</pre>
+<p>We denote this e2.</p>
+
+<p>Event evt3: Charles emails (pe2) the contents of /share/crime.txt, as an
+attachment, which we refer to as e4. (We specifically refer to a copy of the file that is uploaded on the mail server.)
+</p>
+
+<p>
+Event evt4: David edits (pe3) file /share/crime.txt as follows.</p>
+<pre>
+There was a lot of crime in London and New-York last month.
+</pre>
+<p>
+We denote this e3.
+</p>
+
+<p>Event evt5: Edith emails (pe4) the contents of /share/crime.txt as an attachment, referred to as e5.
+</p>
+
+<p>Event evt6: between events evt4 and evt5, someone (unspecified) runs a spell checker (pe5) on the file /share/crime.txt.
+ The file after spell checking is referred to as e6.
+</p>
+
+</section> 
+
+<section id="example-prov-json-encoding"> 
+<h3>Encoding using PROV-JSON</h3>
+
+In this section, the example provided in the PROV-DM specification is encoded into the PROV-JSON representation (specified in section <a href="#prov-json-representation">PROV-JSON: Representing the Provenance Data Model in JSON</a>).
+<p>
+<a href="http://www.w3.org/TR/prov-dm/#expression-Entity">Entity Expressions</a>: The file in its various forms and its copies are modelled as entity expressions, corresponding to multiple characterizations, as per scenario. The entity expressions are identified by  <span class="name">e0</span>, ..., <span class="name">e6</span>.</p>
+<pre>
+{
+    ...
+    <span class="code-new">"entity": {
+        <span class="code-comment">// entity(e0, [ type="File", location="/shared/crime.txt", creator="Alice" ])</span>
+        "e0": {
+            "type": "File",
+            "location": "/shared/crime.txt",
+            "creator": "Alice"
+        },
+        <span class="code-comment">// entity(e1, [ type="File", location="/shared/crime.txt", creator="Alice", content="" ])</span>
+        "e1": {
+            "type": "File",
+            "location": "/shared/crime.txt",
+            "creator": "Alice",
+            "content": ""
+        },
+        <span class="code-comment">// entity(e2, [ type="File", location="/shared/crime.txt", creator="Alice", content="There was a lot of crime in London last month." ])</span>
+        "e2": {
+            "type": "File",
+            "location": "/shared/crime.txt",
+            "creator": "Alice",
+            "content": "There was a lot of crime in London last month."
+        },
+        <span class="code-comment">// entity(e2, [ type="File", location="/shared/crime.txt", creator="Alice", content="There was a lot of crime in London and New York last month." ])</span>
+        "e3": {
+            "type": "File",
+            "location": "/shared/crime.txt",
+            "creator": "Alice",
+            "content": "There was a lot of crime in London and New York last month."
+        },
+        <span class="code-comment">// entity(e4, [ ])</span>
+        "e4": {
+        },
+        <span class="code-comment">// entity(e5, [ ])</span>
+        "e5": {
+        },
+        <span class="code-comment">// entity(e6, [ type="File", location="/shared/crime.txt", creator="Alice", content="There was a lot of crime in London and New York last month.", spellchecked="yes"])</span>
+        "e6": {
+            "type": "File",
+            "location": "/shared/crime.txt",
+            "creator": "Alice",
+            "content": "There was a lot of crime in London and New York last month.",
+            "spellchecked": "yes"
+        }
+    },</span>
+    ...
+}
+</pre>
+
+<p>
+<a href="http://www.w3.org/TR/prov-dm/#expression-ProcessExecution">Process Execution Expressions</a> represent activities in the scenario.</p>
+
+<pre>
+{
+    ...
+    <span class="code-new">"activity": {
+        <span class="code-comment">// activity(pe0,create-file,t,,[])</span>
+        "pe0" : {
+            "recipeLink": "create-file",
+            "startTime": t
+        },
+        <span class="code-comment">// activity(pe1,add-crime-in-london,t+1,,[])</span>
+        "pe1" : {
+            "recipeLink": "add-crime-in-london",
+            "startTime": t+1
+        },
+        <span class="code-comment">// activity(pe2,email,t+2,,[])</span>
+        "pe2" : {
+            "recipeLink": "email",
+            "startTime": t+2
+        },
+        <span class="code-comment">// activity(pe3,edit-London-New-York,t+3,,[])</span>
+        "pe3" : {
+            "recipeLink": "edit-London-New-York",
+            "startTime": t+3
+        },
+        <span class="code-comment">// activity(pe4,email,t+4,,[])</span>
+        "pe4" : {
+            "recipeLink": "email",
+            "startTime": t+4
+        },
+        <span class="code-comment">// activity(pe5,spellcheck,,,[])</span>
+        "pe5" : {
+            "recipeLink": "spellcheck"
+        },
+    },</span>
+    ...
+}
+</pre>
+
+<p>
+<a href="http://www.w3.org/TR/prov-dm/#expression-Generation">Generation Expressions</a> represent the event at which a file is created in a specific form. To describe the modalities according to which the various characterized things are generated by a given activity, a qualifier  (expression described in <a href="http://www.w3.org/TR/prov-dm/#expression-qualifier">PROV-DM</a>) is introduced.  The interpretation of qualifiers is application specific. Illustrations of such qualifiers for the scenario are: no qualifier is provided for <span class="name">e0</span>;
+<span class="name">e2</span> was generated by the editor's  save function;  <span class="name">e4</span> can be found on the smtp port, in the attachment section of the mail message;<span class="name">e6</span> was produced on the standard output of <span class="name">pe5</span>.</p>
+
+<pre>
+{
+    ...
+    <span class="code-new">"relation": {
+        "wasGeneratedBy": {
+            <span class="code-comment">// wasGeneratedBy(e0, pe0, qualifier())</span>
+            "_:wGB1": {
+                "effect": "e0",
+                "cause": "pe0"
+            },
+            <span class="code-comment">// wasGeneratedBy(e1, pe0, qualifier(ex:fct="create"))</span>
+            "_:wGB2": {
+                "effect": "e1",
+                "cause": "pe0",
+                "fct": "ex:create"
+            },
+            <span class="code-comment">// wasGeneratedBy(e2, pe1, qualifier(ex:fct="save"))</span>
+            "_:wGB3": {
+                "effect": "e2",
+                "cause": "pe1",
+                "fct": "ex:save"
+            },
+            <span class="code-comment">// wasGeneratedBy(e3, pe3, qualifier(ex:fct="save"))</span>
+            "_:wGB4": {
+                "effect": "e3",
+                "cause": "pe3",
+                "fct": "ex:save"
+            },
+            <span class="code-comment">// wasGeneratedBy(e4, pe2, qualifier(ex:port="smtp", ex:section="attachment"))</span>
+            "_:wGB5": {
+                "effect": "e4",
+                "cause": "pe2",
+                "port": "ex:smtp",
+                "section": "ex:attachment"
+            },
+            <span class="code-comment">// wasGeneratedBy(e5, pe4, qualifier(ex:port="smtp", ex:section="attachment"))</span>
+            "_:wGB6": {
+                "effect": "e5",
+                "cause": "pe4",
+                "port": "ex:smtp",
+                "section": "ex:attachment"
+            },
+            <span class="code-comment">// wasGeneratedBy(e6, pe5, qualifier(ex:file="stdout"))</span>
+            "_:wGB7": {
+                "effect": "e6",
+                "cause": "pe5",
+                "ex:file": "stdout"
+            }
+        }
+    },</span>
+    ...
+}
+</pre>
+
+<p>
+<a href="http://www.w3.org/TR/prov-dm/#expression-Use">Used Expressions</a> represent the event by which a file is read by a process execution. 
+
+Likewise, to describe the modalities according to which the various things are used by activities, a qualifier is introduced.  Illustrations of such qualifiers are: <span class="name">e1</span> is used in the context of  <span class="name">pe1</span>'s <span class="name">load</span> functionality; <span class="name">e2</span> is used by <span class="name">pe2</span> in the context of its attach functionality; <span class="name">e3</span> is used on the standard input by <span class="name">pe5</span>. </p>
+
+<pre>
+{
+    ...
+    "relation": {
+        <span class="code-new">"used" : {
+            <span class="code-comment">// used(pe1,e1,qualifier(ex:fct="load"))</span>
+            "_:u1": {
+                "effect": "pe1",
+                "cause": "e1",
+                "ex:fct": "load"
+            },
+            <span class="code-comment">// used(pe2,e2,qualifier(ex:fct="attach"))</span>
+            "_:u2": {
+                "effect": "pe2",
+                "cause": "e2",
+                "ex:fct": "attach"
+            },
+            <span class="code-comment">// used(pe3,e2,qualifier(ex:fct="load"))</span>
+            "_:u3": {
+                "effect": "pe3",
+                "cause": "e2",
+                "ex:fct": "load"
+            },
+            <span class="code-comment">// used(pe4,e3,qualifier(ex:fct="attach"))</span>
+            "_:u4": {
+                "effect": "pe4",
+                "cause": "e3",
+                "ex:fct": "attach"
+            },
+            <span class="code-comment">// used(pe5,e3,qualifier(ex:file="stdin"))</span>
+            "_:u5": {
+                "effect": "pe5",
+                "cause": "e3",
+                "ex:file": "stdin"
+            }
+        },</span>
+    },
+    ...
+}
+</pre>
+
+<p>
+<a href="http://www.w3.org/TR/prov-dm/#expression-Derivation">Derivation Expressions</a> express that an entity is derived from another.  The first two are expressed in their compact version, whereas the following two are expressed in their full version, including the process execution underpinnng the derivation, and relevant qualifiers qualifying the use and generation of entities.</p>
+
+<pre>
+{
+    ...
+    "relation": {
+        <span class="code-new">"wasDerivedFrom": {
+            <span class="code-comment">// wasDerivedFrom(e2,e1)</span>
+            "_:wDF1": {
+                "effect": "e2",
+                "cause": "e1",
+            },
+            <span class="code-comment">// wasDerivedFrom(e3,e2)</span>
+            "_:wDF2": {
+                "effect": "e3",
+                "cause": "e2"
+            },
+            <span class="code-comment">// wasDerivedFrom(e4,e2,pe2,qualifier(port=smtp, section="attachment"),qualifier(fct="attach"))</span>
+            "_:wDF3": {
+                "activity": "pe2",
+                "effect": "e4",
+		"cause": "e2",
+		"effectWGB": "_:wGB5",
+		"causeU": "_:u2"
+            },
+            <span class="code-comment">// wasDerivedFrom(e5,e3,pe4,qualifier(port=smtp, section="attachment"),qualifier(fct="attach"))</span>
+            "_:wDF4": {
+                "activity": "pe4"
+                "effect": "e5",
+                "cause": "e3",
+		"effectWGB": "_:wGB6",
+		"causeU": "_:u4"
+            },
+            }
+        },</span>
+    },
+    ...
+}
+</pre>
+
+<p><a href="http://www.w3.org/TR/prov-dm/#expression-complement-of">wasComplementOf</a>: The crime statistics file (<span class="name">e0</span>) has various contents over its existence (<span class="name">e1</span>, <span class="name">e2</span>, <span class="name">e3</span>); the entity expressions identified by <span class="name">e1</span>, <span class="name">e2</span>, <span class="name">e3</span> complement <span class="name">e0</span> with an attribute <span class="name">content</span>.  Likewise, the one denoted by <span class="name">e6</span> complements the expression denoted by <span class="name">e3</span> with an attribute <span class="name">spellchecked</span>.</p>
+
+<pre>
+{
+    ...
+    "relation": {
+        <span class="code-new">"wasComplementOf": {
+            <span class="code-comment">// wasComplementOf(e1,e0)</span>
+            "_:wCO1": {
+                "subject": e1,
+                "alternate": e0
+            },
+            <span class="code-comment">// wasComplementOf(e2,e0)</span>
+            "_:wCO2": {
+                "subject": e2,
+                "alternate": e0
+            },
+            <span class="code-comment">// wasComplementOf(e3,e0)</span>
+            "_:wCO3": {
+                "subject": e3,
+                "alternate": e0
+            },
+            <span class="code-comment">// wasComplementOf(e6,e3)</span>
+            "_:wCO3": {
+                "subject": e6,
+                "alternate": e3
+            }</span>
+        },
+        ...
+    },
+    ...
+}
+</pre>
+
+<p>
+<a href="http://www.w3.org/TR/prov-dm/#expression-Agent">Agent Expressions</a>: the various users are represented as agents, themselves being a type of entity.</p>
+
+<pre>
+{
+    ...
+    "entity": {
+        <span class="code-new"><span class="code-comment">// entity(a1, [ type="Person", foaf:name="Alice" ])</span>
+        "a1": {
+            "type": "Person",
+            "foaf:name": "Alice"
+        },
+        <span class="code-comment">// entity(a1, [ type="Person", foaf:name="Bob" ])</span>
+        "a2": {
+            "type": "Person",
+            "foaf:name": "Bob"
+        },
+        <span class="code-comment">// entity(a1, [ type="Person", foaf:name="Charles" ])</span>
+        "a3": {
+            "type": "Person",
+            "foaf:name": "Charles"
+        },
+        <span class="code-comment">// entity(a1, [ type="Person", foaf:name="David" ])</span>
+        "a4": {
+            "type": "Person",
+            "foaf:name": "David"
+        },
+        <span class="code-comment">// entity(a1, [ type="Person", foaf:name="Edith" ])</span>
+        "a5": {
+            "type": "Person",
+            "foaf:name": "Edith"
+        },</span>
+        ...
+    },
+    <span class="code-new">"agent": [
+        "a1", <span class="code-comment">// agent(a1)</span>
+        "a2", <span class="code-comment">// agent(a2)</span>
+        "a3", <span class="code-comment">// agent(a3)</span>
+        "a4", <span class="code-comment">// agent(a4)</span>
+        "a5"  <span class="code-comment">// agent(a5)</span>
+    ],</span>
+    ...
+}
+</pre>
+
+
+<p>
+<a href="http://www.w3.org/TR/prov-dm/#expression-Control">Control Expressions</a>: the influence of an agent over a process execution is expressed as control, and the nature of this influence is described by qualifier.  Illustrations of such qualifiers include the role of the participating agent, as creator, author and communicator.</p>
+
+<pre>
+{
+    ...
+    "relation": {
+        <span class="code-new">"wasControlledBy": {
+            <span class="code-comment">// wasControlledBy(pe0,a1, qualifier(role="creator"))</span>
+            "_:wCB1": {
+                "effect" : "pe0",
+                "cause" : "a1",
+                "role": "creator"
+            },
+            <span class="code-comment">// wasControlledBy(pe1,a2, qualifier(role="author"))</span>
+            "_:wCB2": {
+                "effect" : "pe1",
+                "cause" : "a2",
+                "role": "author"
+            },
+            <span class="code-comment">// wasControlledBy(pe2,a3, qualifier(role="communicator"))</span>
+            "_:wCB3": {
+                "effect" : "pe2",
+                "cause" : "a3",
+                "role": "communicator"
+            },
+            <span class="code-comment">// wasControlledBy(pe3,a4, qualifier(role="author"))</span>
+            "_:wCB4": {
+                "effect" : "pe3",
+                "cause" : "a4",
+                "role": "author"
+            },
+            <span class="code-comment">// wasControlledBy(pe4,a5, qualifier(role="communicator"))</span>
+            "_:wCB5": {
+                "effect" : "pe4",
+                "cause" : "a5",
+                "role": "communicator"
+            }
+        },</span>
+    },
+    ...
+}
+</pre>
+</section> 
+
+
+<section class="appendix"> 
+<h2>Acknowledgements</h2> 
+<p>This specification was developed based on the PROV-DM and PROV-ASN Specification [[PROV-DM]] and reused significant content therefrom to provide consistent mappings between the two documents.</p>
+<p>Contributions to be listed here.</p> 
+</section> 
+   
+ </body></html>