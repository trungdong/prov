--- conflicted
+++ resolved
@@ -1118,18 +1118,13 @@
         )
 
     def collection(self, identifier, other_attributes=None):
-<<<<<<< HEAD
-        record = self.add_record(PROV_COLLECTION, identifier, None,
+        record = self.new_record(PROV_COLLECTION, identifier, None,
                                  other_attributes)
         return record
 
     def emptyCollection(self, identifier, other_attributes=None):
-        record = self.add_record(PROV_EMPTY_COLLECTION, identifier, None,
+        record = self.new_record(PROV_EMPTY_COLLECTION, identifier, None,
                                  other_attributes)
-=======
-        record = self.new_record(PROV_ENTITY, identifier, None, other_attributes)
-        record.add_asserted_type(PROV['Collection'])
->>>>>>> 1748c0a7
         return record
 
     def membership(self, collection, entity):
