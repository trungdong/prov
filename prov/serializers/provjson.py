--- conflicted
+++ resolved
@@ -14,14 +14,9 @@
 
 from prov.serializers import Serializer, Error
 from prov.constants import *
-<<<<<<< HEAD
-from prov.model import (Literal, Identifier, QualifiedName, XSDQName, Namespace,
-                        ProvDocument, ProvBundle, first, parse_xsd_datetime)
-=======
 from prov.model import (Literal, Identifier, QualifiedName,
                         Namespace, ProvDocument, ProvBundle, first,
                         parse_xsd_datetime)
->>>>>>> 6217972a
 
 
 class ProvJSONException(Error):
