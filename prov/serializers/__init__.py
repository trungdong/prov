--- conflicted
+++ resolved
@@ -20,19 +20,13 @@
     @staticmethod
     def load_serializers():
         from prov.serializers.provjson import ProvJSONSerializer
-<<<<<<< HEAD
+        from prov.serializers.provxml import ProvXMLSerializer
         from prov.serializers.provrdf import ProvRDFSerializer
 
         Registry.serializers = {
             'json': ProvJSONSerializer,
-            'rdf': ProvRDFSerializer
-=======
-        from prov.serializers.provxml import ProvXMLSerializer
-
-        Registry.serializers = {
-            'json': ProvJSONSerializer,
+            'rdf': ProvRDFSerializer,
             'xml': ProvXMLSerializer
->>>>>>> 311d01b5
         }
 
 
