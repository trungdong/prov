from __future__ import (absolute_import, division, print_function,
                        unicode_literals)

__author__ = 'Trung Dong Huynh'
__email__ = 'trungdong@donggiang.com'

__all__ = [
    'get'
]

from prov import Error


class Serializer(object):
    def __init__(self, document=None):
        self.document = document

    def serialize(self, stream, **kwargs):
        """
        Abstract method for serializing
        """

    def deserialize(self, stream, **kwargs):
        """
        Abstract method for deserializing
        """


class DoNotExist(Error):
    pass


class Registry:
    serializers = None

    @staticmethod
    def load_serializers():
        from prov.serializers.provjson import ProvJSONSerializer
        from prov.serializers.provn import ProvNSerializer
        from prov.serializers.provxml import ProvXMLSerializer
        from prov.serializers.provrdf import ProvRDFSerializer

        Registry.serializers = {
            'json': ProvJSONSerializer,
<<<<<<< HEAD
            'rdf': ProvRDFSerializer,
=======
            'provn': ProvNSerializer,
>>>>>>> 6217972a
            'xml': ProvXMLSerializer
        }


def get(format_name):
    """
    Returns the serializer class for the specified format. Raises a DoNotExist
    """
    # Lazily initialize the list of serializers to avoid cyclic imports
    if Registry.serializers is None:
        Registry.load_serializers()
    try:
        return Registry.serializers[format_name]
    except KeyError:
        raise DoNotExist(
            'No serializer available for the format "%s"' % format_name
        )

<|MERGE_RESOLUTION|>--- conflicted
+++ resolved
@@ -42,11 +42,8 @@
 
         Registry.serializers = {
             'json': ProvJSONSerializer,
-<<<<<<< HEAD
             'rdf': ProvRDFSerializer,
-=======
             'provn': ProvNSerializer,
->>>>>>> 6217972a
             'xml': ProvXMLSerializer
         }
 
