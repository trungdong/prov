--- conflicted
+++ resolved
@@ -1402,18 +1402,12 @@
         #  if this is the document, start the document; otherwise, start the bundle
         records = ['document'] if self._bundle is None else ['bundle %s' % self._identifier]
 
-<<<<<<< HEAD
         registered_namespaces = self._namespaces.get_registered_namespaces()
         if registered_namespaces:
             #  TODO: Add support for the default namespace
             records.extend(['prefix %s <%s>' % (namespace.get_prefix(), namespace.get_uri()) for namespace in registered_namespaces])
             #  a blank line between the prefixes and the assertions
             records.append('')
-=======
-        #  print out prefixes in the document/bundle
-        #  TODO: Add support for the default namespace
-        records.extend(['prefix %s <%s>' % (namespace.get_prefix(), namespace.get_uri()) for namespace in self._namespaces.get_registered_namespaces()])
->>>>>>> 9a18cb03
 
         #  adding all the records
         records.extend([record.get_provn(_indent_level + 1) for record in self._records if record.is_asserted() or not asserted_only])
