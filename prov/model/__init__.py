'''Python implemetation of the W3C Provenance Data Model (PROV-DM)

Support for PROV-JSON import/export

References:

PROV-DM: http://www.w3.org/TR/prov-dm/

@author: Trung Dong Huynh <trungdong@donggiang.com>
@copyright: University of Southampton 2013
'''

import logging
import datetime
import json
import re
import collections
from collections import defaultdict

from rdflib.term import URIRef, BNode
from rdflib.term import Literal as RDFLiteral
from rdflib.graph import ConjunctiveGraph, Graph
from rdflib.namespace import RDF

from copy import deepcopy, copy
try:
    from collections import OrderedDict
except ImportError:
    from ordereddict import OrderedDict
logger = logging.getLogger(__name__)

#  # PROV record constants - PROV-DM LC
#  C1. Entities/Activities
PROV_REC_ENTITY = 1
PROV_REC_ACTIVITY = 2
PROV_REC_GENERATION = 11
PROV_REC_USAGE = 12
PROV_REC_COMMUNICATION = 13
PROV_REC_START = 14
PROV_REC_END = 15
PROV_REC_INVALIDATION = 16

#  C2. Derivations
PROV_REC_DERIVATION = 21

#  C3. Agents/Responsibility
PROV_REC_AGENT = 3
PROV_REC_ATTRIBUTION = 31
PROV_REC_ASSOCIATION = 32
PROV_REC_DELEGATION = 33
PROV_REC_INFLUENCE = 34
#  C4. Bundles
PROV_REC_BUNDLE = 4  # This is the lowest value, so bundle(s) in JSON will be decoded first
#  C5. Alternate
PROV_REC_ALTERNATE = 51
PROV_REC_SPECIALIZATION = 52
PROV_REC_MENTION = 53
#  C6. Collections
PROV_REC_MEMBERSHIP = 61

PROV_RECORD_TYPES = (
    (PROV_REC_ENTITY, u'Entity'),
    (PROV_REC_ACTIVITY, u'Activity'),
    (PROV_REC_GENERATION, u'Generation'),
    (PROV_REC_USAGE, u'Usage'),
    (PROV_REC_COMMUNICATION, u'Communication'),
    (PROV_REC_START, u'Start'),
    (PROV_REC_END, u'End'),
    (PROV_REC_INVALIDATION, u'Invalidation'),
    (PROV_REC_DERIVATION, u'Derivation'),
    (PROV_REC_AGENT, u'Agent'),
    (PROV_REC_ATTRIBUTION, u'Attribution'),
    (PROV_REC_ASSOCIATION, u'Association'),
    (PROV_REC_DELEGATION, u'Delegation'),
    (PROV_REC_INFLUENCE, u'Influence'),
    (PROV_REC_BUNDLE, u'Bundle'),
    (PROV_REC_ALTERNATE, u'Alternate'),
    (PROV_REC_SPECIALIZATION, u'Specialization'),
    (PROV_REC_MENTION, u'Mention'),
    (PROV_REC_MEMBERSHIP, u'Membership'),
)

PROV_N_MAP = {
    PROV_REC_ENTITY:               u'entity',
    PROV_REC_ACTIVITY:             u'activity',
    PROV_REC_GENERATION:           u'wasGeneratedBy',
    PROV_REC_USAGE:                u'used',
    PROV_REC_COMMUNICATION:        u'wasInformedBy',
    PROV_REC_START:                u'wasStartedBy',
    PROV_REC_END:                  u'wasEndedBy',
    PROV_REC_INVALIDATION:         u'wasInvalidatedBy',
    PROV_REC_DERIVATION:           u'wasDerivedFrom',
    PROV_REC_AGENT:                u'agent',
    PROV_REC_ATTRIBUTION:          u'wasAttributedTo',
    PROV_REC_ASSOCIATION:          u'wasAssociatedWith',
    PROV_REC_DELEGATION:           u'actedOnBehalfOf',
    PROV_REC_INFLUENCE:            u'wasInfluencedBy',
    PROV_REC_ALTERNATE:            u'alternateOf',
    PROV_REC_SPECIALIZATION:       u'specializationOf',
    PROV_REC_MENTION:              u'mentionOf',
    PROV_REC_MEMBERSHIP:           u'hadMember',
    PROV_REC_BUNDLE:               u'bundle',
}

#  # Identifiers for PROV's attributes
PROV_ATTR_ENTITY = 1
PROV_ATTR_ACTIVITY = 2
PROV_ATTR_TRIGGER = 3
PROV_ATTR_INFORMED = 4
PROV_ATTR_INFORMANT = 5
PROV_ATTR_STARTER = 6
PROV_ATTR_ENDER = 7
PROV_ATTR_AGENT = 8
PROV_ATTR_PLAN = 9
PROV_ATTR_DELEGATE = 10
PROV_ATTR_RESPONSIBLE = 11
PROV_ATTR_GENERATED_ENTITY = 12
PROV_ATTR_USED_ENTITY = 13
PROV_ATTR_GENERATION = 14
PROV_ATTR_USAGE = 15
PROV_ATTR_SPECIFIC_ENTITY = 16
PROV_ATTR_GENERAL_ENTITY = 17
PROV_ATTR_ALTERNATE1 = 18
PROV_ATTR_ALTERNATE2 = 19
PROV_ATTR_BUNDLE = 20
PROV_ATTR_INFLUENCEE = 21
PROV_ATTR_INFLUENCER = 22
PROV_ATTR_COLLECTION = 23

#  Literal properties
PROV_ATTR_TIME = 100
PROV_ATTR_STARTTIME = 101
PROV_ATTR_ENDTIME = 102

PROV_RECORD_ATTRIBUTES = (
    #  Relations properties
    (PROV_ATTR_ENTITY, u'prov:entity'),
    (PROV_ATTR_ACTIVITY, u'prov:activity'),
    (PROV_ATTR_TRIGGER, u'prov:trigger'),
    (PROV_ATTR_INFORMED, u'prov:informed'),
    (PROV_ATTR_INFORMANT, u'prov:informant'),
    (PROV_ATTR_STARTER, u'prov:starter'),
    (PROV_ATTR_ENDER, u'prov:ender'),
    (PROV_ATTR_AGENT, u'prov:agent'),
    (PROV_ATTR_PLAN, u'prov:plan'),
    (PROV_ATTR_DELEGATE, u'prov:delegate'),
    (PROV_ATTR_RESPONSIBLE, u'prov:responsible'),
    (PROV_ATTR_GENERATED_ENTITY, u'prov:generatedEntity'),
    (PROV_ATTR_USED_ENTITY, u'prov:usedEntity'),
    (PROV_ATTR_GENERATION, u'prov:generation'),
    (PROV_ATTR_USAGE, u'prov:usage'),
    (PROV_ATTR_SPECIFIC_ENTITY, u'prov:specificEntity'),
    (PROV_ATTR_GENERAL_ENTITY, u'prov:generalEntity'),
    (PROV_ATTR_ALTERNATE1, u'prov:alternate1'),
    (PROV_ATTR_ALTERNATE2, u'prov:alternate2'),
    (PROV_ATTR_BUNDLE, u'prov:bundle'),
    (PROV_ATTR_INFLUENCEE, u'prov:influencee'),
    (PROV_ATTR_INFLUENCER, u'prov:influencer'),
    (PROV_ATTR_COLLECTION, u'prov:collection'),
    #  Literal properties
    (PROV_ATTR_TIME, u'prov:time'),
    (PROV_ATTR_STARTTIME, u'prov:startTime'),
    (PROV_ATTR_ENDTIME, u'prov:endTime'),
)

PROV_ATTRIBUTE_LITERALS = set([PROV_ATTR_TIME, PROV_ATTR_STARTTIME, PROV_ATTR_ENDTIME])

PROV_RECORD_IDS_MAP = dict((PROV_N_MAP[rec_type_id], rec_type_id) for rec_type_id in PROV_N_MAP)
PROV_ID_ATTRIBUTES_MAP = dict((prov_id, attribute) for (prov_id, attribute) in PROV_RECORD_ATTRIBUTES)
PROV_ATTRIBUTES_ID_MAP = dict((attribute, prov_id) for (prov_id, attribute) in PROV_RECORD_ATTRIBUTES)


# Converting an attribute to the normal form for comparison purposes
_normalise_attributes = lambda attr: (unicode(attr[0]), unicode(attr[1]))


#  Datatypes
_r_xsd_dateTime = re.compile(""" ^
    (?P<year>-?[0-9]{4}) - (?P<month>[0-9]{2}) - (?P<day>[0-9]{2})
    T (?P<hour>[0-9]{2}) : (?P<minute>[0-9]{2}) : (?P<second>[0-9]{2})
    (?P<microsecond>\.[0-9]{1,6})?
    (?P<tz>
      Z | (?P<tz_hr>[-+][0-9]{2}) : (?P<tz_min>[0-9]{2})
    )?
    $ """, re.X)

attr2rdf = lambda attr: PROV[PROV_ID_ATTRIBUTES_MAP[attr].split('prov:')[1]].rdf_representation()

def _parse_xsd_dateTime(s):
    """Returns datetime or None."""
    m = _r_xsd_dateTime.match(s)
    if m is not None:
        values = m.groupdict()
        if values["microsecond"] is None:
            values["microsecond"] = 0
        else:
            values["microsecond"] = values["microsecond"][1:]
            values["microsecond"] += "0" * (6 - len(values["microsecond"]))
        values = dict((k, int(v)) for k, v in values.iteritems() if not k.startswith("tz"))
        return datetime.datetime(**values)
    else:
        return None


def _ensure_datetime(time):
    if isinstance(time, basestring):
        return _parse_xsd_dateTime(time)
    else:
        return time


def parse_xsd_dateTime(s):
    try:
        return _parse_xsd_dateTime(s)
    except ValueError:
        pass
    return None

DATATYPE_PARSERS = {
    datetime.datetime: parse_xsd_dateTime,
}


def parse_datatype(value, datatype):
    if datatype in DATATYPE_PARSERS:
        #  found the required parser
        return DATATYPE_PARSERS[datatype](value)
    else:
        #  No parser found for the given data type
        raise Exception(u'No parser found for the data type <%s>' % unicode(datatype))


# Mappings for XSD datatypes to Python standard types
XSD_DATATYPE_PARSERS = {
    u"xsd:string": unicode,
    u"xsd:double": float,
    u"xsd:long": long,
    u"xsd:int": int,
    u"xsd:boolean": bool,
    u"xsd:dateTime": parse_xsd_dateTime,
}


def parse_xsd_types(value, datatype):
    # if the datatype is a QName, convert it to a Unicode string
    datatype = unicode(datatype)
    return XSD_DATATYPE_PARSERS[datatype](value) if datatype in XSD_DATATYPE_PARSERS else None


def _ensure_multiline_string_triple_quoted(s):
<<<<<<< HEAD
    format_str = '%s'
    if isinstance(s, basestring):
        format_str = u'"""%s"""' if '\n' in s else u'"%s"'
=======
    format_str = u'"""%s"""' if isinstance(s, basestring) and '\n' in s else u'"%s"'
>>>>>>> ee48d1b8
    return format_str % s


def encoding_PROV_N_value(value):
    if isinstance(value, basestring):
        return _ensure_multiline_string_triple_quoted(value)
    elif isinstance(value, datetime.datetime):
        return value.isoformat()
    elif isinstance(value, float):
        return u'"%f" %%%% xsd:float' % value
    else:
        return unicode(value)


class AnonymousIDGenerator():
    def __init__(self):
        self._cache = {}
        self._count = 0

    def get_anon_id(self, obj, local_prefix="id"):
        if obj not in self._cache:
            self._count += 1
            self._cache[obj] = Identifier('_:%s%d' % (local_prefix, self._count))
        return self._cache[obj]


class Literal(object):
    def __init__(self, value, datatype=None, langtag=None):
        self._value = value
        self._datatype = datatype
        self._langtag = langtag

    def __unicode__(self):
        return self.provn_representation()

    def __str__(self):
        return unicode(self).encode('utf-8')

    def __eq__(self, other):
        return self._value == other._value and self._datatype == other._datatype and self._langtag == other._langtag if isinstance(other, Literal) else False

    def __hash__(self):
        return hash((self._value, self._datatype, self._langtag))

    def get_value(self):
        return self._value

    def get_datatype(self):
        return self._datatype

    def get_langtag(self):
        return self._langtag

    def has_no_langtag(self):
        return self._langtag is None

    def provn_representation(self):
        if self._langtag:
            #  a langtag can only goes with string
            return u'%s@%s' % (_ensure_multiline_string_triple_quoted(self._value), unicode(self._langtag))
        else:
            return u'%s %%%% %s' % (_ensure_multiline_string_triple_quoted(self._value), unicode(self._datatype))

    def json_representation(self):
        if self._langtag:
            #  a langtag can only goes with string
            return {'$': unicode(self._value), 'lang': self._langtag}
        else:
            if isinstance(self._datatype, QName):
                return {'$': unicode(self._value), 'type': unicode(self._datatype)}
            else:
                #  Assuming it is a valid identifier
                return {'$': unicode(self._value), 'type': self._datatype.get_uri()}


    def rdf_representation(self):
        if self._langtag:
            # a langtag can only goes with string
            return RDFLiteral(self._value, lang=str(self._langtag))
        else:
            return RDFLiteral(self._value, datatype=self._datatype.get_uri())

class Identifier(object):
    def __init__(self, uri):
        self._uri = unicode(uri)  # Ensure this is a unicode string

    def get_uri(self):
        return self._uri

    def __unicode__(self):
        return self._uri

    def __str__(self):
        return unicode(self).encode('utf-8')

    def __eq__(self, other):
        return self.get_uri() == other.get_uri() if isinstance(other, Identifier) else False

    def __hash__(self):
        return hash(self.get_uri())

    def provn_representation(self):
        return u'"%s" %%%% xsd:anyURI' % self._uri

    def json_representation(self):
        return {'$': self._uri, 'type': u'xsd:anyURI'}
    
    def rdf_representation(self):
        return URIRef(self.get_uri())

class QName(Identifier):
    def __init__(self, namespace, localpart):
        self._namespace = namespace
        self._localpart = localpart
        self._str = u':'.join([namespace._prefix, localpart]) if namespace._prefix else localpart

    def get_namespace(self):
        return self._namespace

    def get_localpart(self):
        return self._localpart

    def get_uri(self):
        return u''.join([self._namespace._uri, self._localpart])

    def __unicode__(self):
        return self._str

    def __str__(self):
        return unicode(self).encode('utf-8')

    def provn_representation(self):
        return u"'%s'" % self._str

    def json_representation(self):
        return {'$': self._str, 'type': u'xsd:QName'}


class Namespace(object):
    def __init__(self, prefix, uri):
        self._prefix = prefix
        self._uri = uri
        self._cache = dict()

    def get_prefix(self):
        return self._prefix

    def get_uri(self):
        return self._uri

    def contains(self, identifier):
        uri = identifier if isinstance(identifier, (str, unicode)) else (identifier.get_uri() if isinstance(identifier, Identifier) else None)
        return uri.startswith(self._uri) if uri else False

    def qname(self, identifier):
        uri = identifier if isinstance(identifier, (str, unicode)) else (identifier.get_uri() if isinstance(identifier, Identifier) else None)
        if uri and uri.startswith(self._uri):
            return QName(self, uri[len(self._uri):])
        else:
            return None

    def __eq__(self, other):
        return (self._uri == other._uri and self._prefix == other._prefix) if isinstance(other, Namespace) else False

    def __hash__(self):
        return hash((self._uri, self._prefix))

    def __getitem__(self, localpart):
        if localpart in self._cache:
            return self._cache[localpart]
        else:
            qname = QName(self, localpart)
            self._cache[localpart] = qname
            return qname

XSD = Namespace("xsd", 'http://www.w3.org/2001/XMLSchema-datatypes#')
PROV = Namespace("prov", 'http://www.w3.org/ns/prov#')


# Exceptions
class ProvException(Exception):
    """Base class for exceptions in this module."""
    pass


class ProvExceptionMissingRequiredAttribute(ProvException):
    def __init__(self, record_type, attribute_id):
        self.record_type = record_type
        self.attribute_id = attribute_id
        self.args += (PROV_N_MAP[record_type], attribute_id)


class ProvExceptionNotValidAttribute(ProvException):
    def __init__(self, record_type, attribute, attribute_types):
        self.record_type = record_type
        self.attribute = attribute
        self.attribute_types = attribute_types
        self.args += (PROV_N_MAP[record_type], unicode(attribute), attribute_types)


class ProvExceptionCannotUnifyAttribute(ProvException):
    def __init__(self, identifier, record_type1, record_type2):
        self.identifier = identifier
        self.record_type1 = record_type1
        self.record_type2 = record_type2
        self.args += (identifier, PROV_N_MAP[record_type1], PROV_N_MAP[record_type2])


class ProvExceptionContraint(ProvException):
    def __init__(self, record_type, attribute1, attribute2, msg):
        self.record_type = record_type
        self.attribute1 = attribute1
        self.attribute2 = attribute2
        self.args += (PROV_N_MAP[record_type], attribute1, attribute2, msg)
        self.msg = msg


#  PROV records
class ProvRecord(object):
    """Base class for PROV _records."""
    def __init__(self, bundle, identifier, attributes=None, other_attributes=None, asserted=True, allowed_types=None, infered_for=None):
        self._bundle = bundle
        self._identifier = identifier
        self._asserted = asserted
        self._attributes = None
        self._extra_attributes = None
        if attributes or other_attributes:
            self.add_attributes(attributes, other_attributes)
        if not asserted:
            self._allowed_types = allowed_types
            self._infered_for = infered_for

    def get_type(self):
        pass

    def get_allowed_types(self):
        if self._asserted:
            return [self.__class__]
        else:
            return [self.__class__] + list(self._allowed_types)

    def get_prov_type(self):
        pass

    def get_asserted_types(self):
        if self._extra_attributes:
            prov_type = PROV['type']
            return set([value for attr, value in self._extra_attributes if attr == prov_type])
        return set()

    def add_asserted_type(self, type_identifier):
        asserted_types = self.get_asserted_types()
        if type_identifier not in asserted_types:
            if self._extra_attributes is None:
                self._extra_attributes = set()
            self._extra_attributes.add((PROV['type'], type_identifier))

    def get_attribute(self, attr_name):
        attr_name = self._bundle.valid_identifier(attr_name)
        if not self._extra_attributes:
            return []
        results = [value for attr, value in self._extra_attributes if attr == attr_name]
        return results

    def get_identifier(self):
        return self._identifier

    def get_label(self):
        label = None
        if self._extra_attributes:
            for attribute in self._extra_attributes:
                if attribute[0]:
                    if attribute[0] == PROV['label']:
                        label = attribute[1]
                        #  use the first label found
                        break
        return label if label else self._identifier

    def get_value(self):
        return self.get_attribute(PROV['value'])

    def _auto_literal_conversion(self, literal):
        '''This method normalise datatype for literals
        '''
        if isinstance(literal, basestring):
            # try if this is a QName
            qname = self._bundle.valid_identifier(literal)
            if isinstance(qname, QName):
                return qname
            # if not a QName, convert all strings to unicode
            return unicode(literal)

        if isinstance(literal, Literal) and literal.has_no_langtag():
            # try convert generic Literal object to Python standard type if possible
            # this is to match JSON decoding's literal conversion
            value = parse_xsd_types(literal.get_value(), literal.get_datatype())
            if value is not None:
                return value

        # No conversion here, return the original value
        return literal

    def parse_extra_attributes(self, extra_attributes):
        if isinstance(extra_attributes, dict):
            #  Converting the dictionary into a list of tuples (i.e. attribute-value pairs)
            extra_attributes = extra_attributes.items()
        attr_set = set((self._bundle.valid_identifier(attribute), self._auto_literal_conversion(value)) for attribute, value in extra_attributes)
        return attr_set

    def add_extra_attributes(self, extra_attributes):
        if extra_attributes:
            if self._extra_attributes is None:
                self._extra_attributes = set()
            #  Check attributes for valid qualified names
            attr_set = self.parse_extra_attributes(extra_attributes)
            self._extra_attributes.update(attr_set)

    def add_attributes(self, attributes, extra_attributes):
        if attributes:
            if self._attributes is None:
                self._attributes = attributes
            else:
                self._attributes.update(dict((k, v) for k, v in attributes.iteritems() if v is not None))
        self.add_extra_attributes(extra_attributes)

    def get_attributes(self):
        return (self._attributes, self._extra_attributes)

    def get_bundle(self):
        return self._bundle

    def _parse_identifier(self, value):
        try:
            return value.get_identifier()
        except:
            return self._bundle.valid_identifier(value)

    def _parse_record(self, attribute, attribute_types):
        #  check to see if there is an existing record matching the attribute (as the record's identifier)
        existing_record = self._bundle.get_record(attribute)
        if existing_record is None:
            #  try to see if there is a bundle with the id
            existing_record = self._bundle.get_bundle(attribute)
        if existing_record and isinstance(existing_record, attribute_types):
            return existing_record
        else:
            if hasattr(attribute_types, '__getitem__'):
                #  it is a list
                klass = attribute_types[0]  # get the first class
            else:
                klass = attribute_types  # only one class provided
                attribute_types = [attribute_types]
            if issubclass(klass, ProvRecord):
                #  Create an inferred record for the id given:
                return self._bundle.add_inferred_record(klass, attribute, self, attribute_types)
        return None

    def _parse_attribute(self, attribute, attribute_types):
        if attribute_types is Identifier:
            if isinstance(attribute, ProvRecord):
                # This is a record, return its identifier (if any)
                return attribute.get_identifier()
            # Otherwise, trying to parse the attribute as an identifier
            return self._parse_identifier(attribute)

        # putting all the types in to a tuple:
        if not isinstance(attribute_types, collections.Iterable):
            attribute_types = (attribute_types,)

        # attempt to find an existing record having the same identifier
        if any(map(lambda x: issubclass(x, ProvRecord), attribute_types)):
            record = self._parse_record(attribute, attribute_types)
            if record:
                return record
        #  Try to parse it with known datatype parsers
        for datatype in attribute_types:
            data = parse_datatype(attribute, datatype)
            if data is not None:
                return data
        return None

    def _validate_attribute(self, attribute, attribute_types):
        if isinstance(attribute, attribute_types):
            #  The attribute is of a required type
            #  Return it
            if isinstance(attribute, ProvRecord) and attribute._identifier in self._bundle._id_map:
                return self._bundle._id_map[attribute._identifier]
            else:
                return attribute
        else:
            #  The attribute is not of a valid type
            if isinstance(attribute, ProvRecord):
                # It is definitely not valid since no further parsing is possible
                raise ProvExceptionNotValidAttribute(self.get_type(), attribute, attribute_types)
            #  Attempt to parse it
            parsed_value = self._parse_attribute(attribute, attribute_types)
            if parsed_value is None:
                raise ProvExceptionNotValidAttribute(self.get_type(), attribute, attribute_types)
            return parsed_value

    def required_attribute(self, attributes, attribute_id, attribute_types):
        if attribute_id not in attributes:
            #  Raise an exception about the missing attribute
            raise ProvExceptionMissingRequiredAttribute(self.get_type(), attribute_id)
        #  Found the required attribute
        attribute = attributes.get(attribute_id)
        return self._validate_attribute(attribute, attribute_types)

    def optional_attribute(self, attributes, attribute_id, attribute_types):
        if not attributes or attribute_id not in attributes:
            #  Because this is optional, return nothing
            return None
        #  Found the optional attribute
        attribute = attributes.get(attribute_id)
        if attribute is None:
            return None
        #  Validate its type
        return self._validate_attribute(attribute, attribute_types)

    def __eq__(self, other):
        if self.__class__ != other.__class__:
            return False
        if self._identifier and not (self._identifier == other._identifier):
            return False
        if self._asserted != other._asserted:
            return False
        if self._attributes and other._attributes:
            if len(self._attributes) != len(other._attributes):
                return False
            for attr, value_a in self._attributes.items():
                value_b = other._attributes[attr]
                if isinstance(value_a, ProvRecord) and value_a._identifier:
                    if not (value_a._identifier == value_b._identifier):
                        return False
                elif not (value_a == value_b):
                    return False
        elif other._attributes and not self._attributes:
            other_attrs = [(key, value) for key, value in other._attributes.items() if value is not None]
            if other_attrs:
                #  the other's attributes set is not empty.
                return False
        elif self._attributes and not other._attributes:
            my_attrs = [(key, value) for key, value in self._attributes.items() if value is not None]
            if my_attrs:
                #  my attributes set is not empty.
                return False
        sattr = sorted(self._extra_attributes, key=_normalise_attributes) if self._extra_attributes else None
        oattr = sorted(other._extra_attributes, key=_normalise_attributes) if other._extra_attributes else None
        if sattr != oattr:
            return False
        return True

    def __unicode__(self):
        return self.get_provn()

    def __str__(self):
        return unicode(self).encode('utf-8')

    def get_provn(self, _indent_level=0):
        items = []
        if self._identifier:
            items.append(unicode(self._identifier))
        if self._attributes:
            for (attr, value) in self._attributes.items():
                if value is None:
                    items.append(u'-')
                else:
                    if isinstance(value, ProvRecord):
                        record_id = value.get_identifier()
                        items.append(unicode(record_id))
                    else:
                        #  Assuming this is a datetime or QName value
                        items.append(value.isoformat() if isinstance(value, datetime.datetime) else unicode(value))

        if self._extra_attributes:
            extra = []
            for (attr, value) in self._extra_attributes:
                try:
                    #  try if there is a prov-n representation defined
                    provn_represenation = value.provn_representation()
                except:
                    provn_represenation = encoding_PROV_N_value(value)
                extra.append(u'%s=%s' % (unicode(attr), provn_represenation))
            if extra:
                items.append(u'[%s]' % u', '.join(extra))
        prov_n = u'%s(%s)' % (PROV_N_MAP[self.get_type()], u', '.join(items))
        return prov_n if self._asserted else u'// ' + prov_n

    def rdf(self, graph=None, subj=None):
        if graph is None:
            graph = Graph()
        if subj is None:
            # this method need a subject as relations may not have identifiers
            return graph
        if self._attributes:
            for (attr, value) in self._attributes.items():
                if value is None:
                    continue
                pred = attr2rdf(attr)
                try:
                    # try if there is a RDF representation defined
                    obj = value.rdf_representation()
                except:
                    obj = RDFLiteral(value)
                graph.add((subj, pred, obj))
        if self._extra_attributes:
            for (attr, value) in self._extra_attributes:
                pred = attr.rdf_representation() if attr != PROV['type'] else RDF.type
                try:
                    # try if there is a RDF representation defined
                    obj = value.rdf_representation()
                except Exception, e:
                    obj = RDFLiteral(value)
                graph.add((subj, pred, obj))
        return graph
        
    def is_asserted(self):
        return self._asserted

    def is_element(self):
        return False

    def is_relation(self):
        return False


# Abstract classes for elements and relations
class ProvElement(ProvRecord):
    def is_element(self):
        return True
    
    def rdf(self, graph=None):
        if graph is None:
            graph = Graph()
        uri = self.get_identifier().rdf_representation()
        type_uri = self.get_prov_type().rdf_representation()
        graph.add((uri, RDF.type, type_uri))
        ProvRecord.rdf(self, graph, uri)
        return graph


class ProvRelation(ProvRecord):
    def is_relation(self):
        return True

    def rdf(self, graph=None):
        if graph is None:
            graph = Graph()
        pred = PROV[PROV_N_MAP[self.get_type()]].rdf_representation()
        items = []
        subj=None
        obj=None
        for idx, (attr, value) in enumerate(self._attributes.items()):
            if idx == 0:
                subj = value.get_identifier().rdf_representation()
            elif idx == 1:
                if value:
                    obj = value.get_identifier().rdf_representation()
                    items.append((attr2rdf(attr), obj))
            elif value:
                try:
                    # try if there is a RDF representation defined
                    otherobj = value.rdf_representation()
                except:
                    otherobj = RDFLiteral(value)
                items.append((attr2rdf(attr), otherobj))
        if subj and obj:
            graph.add((subj, pred, obj))
        if self._extra_attributes:
            for (attr, value) in self._extra_attributes:
                if not value:
                    continue
                pred = attr.rdf_representation() if attr != PROV['type'] else RDF.type
                try:
                    # try if there is a RDF representation defined
                    otherobj = value.rdf_representation()
                except:
                    otherobj = RDFLiteral(value)
                items.append((pred, otherobj))
        if obj and len(items) == 1:
            items = []
        if items:
            QRole = PROV['qualified' + str(self.get_prov_type()).split('prov:')[1]].rdf_representation()
            bnode = BNode()
            graph.add((subj, QRole, bnode))
            graph.add((bnode, RDF.type, self.get_prov_type().rdf_representation()))
            for attr, value in items:
                graph.add((bnode, attr, value))
        return graph

#  ## Component 1: Entities and Activities

class ProvEntity(ProvElement):
    def get_type(self):
        return PROV_REC_ENTITY

    def get_prov_type(self):
        return PROV['Entity']

class ProvActivity(ProvElement):
    def get_type(self):
        return PROV_REC_ACTIVITY

    def get_prov_type(self):
        return PROV['Activity']

    def add_attributes(self, attributes, extra_attributes):
        startTime = self.optional_attribute(attributes, PROV_ATTR_STARTTIME, datetime.datetime)
        endTime = self.optional_attribute(attributes, PROV_ATTR_ENDTIME, datetime.datetime)
        if startTime and endTime and startTime > endTime:
            #  TODO Raise logic exception here
            pass
        attributes = OrderedDict()
        attributes[PROV_ATTR_STARTTIME] = startTime
        attributes[PROV_ATTR_ENDTIME] = endTime

        ProvElement.add_attributes(self, attributes, extra_attributes)

    #  Convenient methods
    def set_time(self, startTime=None, endTime=None):
        #  The _attributes dict should have been initialised
        if startTime is not None:
            self._attributes[PROV_ATTR_STARTTIME] = startTime
        if endTime is not None:
            self._attributes[PROV_ATTR_ENDTIME] = endTime

    def get_startTime(self):
        return self._attributes[PROV_ATTR_STARTTIME]

    def get_endTime(self):
        return self._attributes[PROV_ATTR_ENDTIME]


class ProvGeneration(ProvRelation):
    def get_type(self):
        return PROV_REC_GENERATION

    def get_prov_type(self):
        return PROV['Generation']

    def add_attributes(self, attributes, extra_attributes):
        #  Required attributes
        entity = self.required_attribute(attributes, PROV_ATTR_ENTITY, (ProvEntity, ProvAgent))
        #  Optional attributes
        activity = self.optional_attribute(attributes, PROV_ATTR_ACTIVITY, ProvActivity)
        time = self.optional_attribute(attributes, PROV_ATTR_TIME, datetime.datetime)

        attributes = OrderedDict()
        attributes[PROV_ATTR_ENTITY] = entity
        attributes[PROV_ATTR_ACTIVITY] = activity
        attributes[PROV_ATTR_TIME] = time

        ProvRelation.add_attributes(self, attributes, extra_attributes)


class ProvUsage(ProvRelation):
    def get_type(self):
        return PROV_REC_USAGE

    def get_prov_type(self):
        return PROV['Usage']

    def add_attributes(self, attributes, extra_attributes):
        #  Required attributes
        activity = self.required_attribute(attributes, PROV_ATTR_ACTIVITY, ProvActivity)
        #  Optional attributes
        entity = self.optional_attribute(attributes, PROV_ATTR_ENTITY, (ProvEntity, ProvAgent))
        time = self.optional_attribute(attributes, PROV_ATTR_TIME, datetime.datetime)

        attributes = OrderedDict()
        attributes[PROV_ATTR_ACTIVITY] = activity
        attributes[PROV_ATTR_ENTITY] = entity
        attributes[PROV_ATTR_TIME] = time
        ProvRelation.add_attributes(self, attributes, extra_attributes)


class ProvCommunication(ProvRelation):
    def get_type(self):
        return PROV_REC_COMMUNICATION

    def get_prov_type(self):
        return PROV['Communication']

    def add_attributes(self, attributes, extra_attributes):
        #  Required attributes
        informed = self.required_attribute(attributes, PROV_ATTR_INFORMED, ProvActivity)
        informant = self.required_attribute(attributes, PROV_ATTR_INFORMANT, ProvActivity)

        attributes = OrderedDict()
        attributes[PROV_ATTR_INFORMED] = informed
        attributes[PROV_ATTR_INFORMANT] = informant
        ProvRelation.add_attributes(self, attributes, extra_attributes)


class ProvStart(ProvRelation):
    def get_type(self):
        return PROV_REC_START

    def get_prov_type(self):
        return PROV['Start']

    def add_attributes(self, attributes, extra_attributes):
        #  Required attributes
        activity = self.required_attribute(attributes, PROV_ATTR_ACTIVITY, ProvActivity)
        #  Optional attributes
        trigger = self.optional_attribute(attributes, PROV_ATTR_TRIGGER, (ProvEntity, ProvAgent))
        starter = self.optional_attribute(attributes, PROV_ATTR_STARTER, ProvActivity)
        time = self.optional_attribute(attributes, PROV_ATTR_TIME, datetime.datetime)

        attributes = OrderedDict()
        attributes[PROV_ATTR_ACTIVITY] = activity
        attributes[PROV_ATTR_TRIGGER] = trigger
        attributes[PROV_ATTR_STARTER] = starter
        attributes[PROV_ATTR_TIME] = time
        ProvRelation.add_attributes(self, attributes, extra_attributes)


class ProvEnd(ProvRelation):
    def get_type(self):
        return PROV_REC_END

    def get_prov_type(self):
        return PROV['End']

    def add_attributes(self, attributes, extra_attributes):
        #  Required attributes
        activity = self.required_attribute(attributes, PROV_ATTR_ACTIVITY, ProvActivity)
        #  Optional attributes
        trigger = self.optional_attribute(attributes, PROV_ATTR_TRIGGER, (ProvEntity, ProvAgent))
        ender = self.optional_attribute(attributes, PROV_ATTR_ENDER, ProvActivity)
        time = self.optional_attribute(attributes, PROV_ATTR_TIME, datetime.datetime)

        attributes = OrderedDict()
        attributes[PROV_ATTR_ACTIVITY] = activity
        attributes[PROV_ATTR_TRIGGER] = trigger
        attributes[PROV_ATTR_ENDER] = ender
        attributes[PROV_ATTR_TIME] = time
        ProvRelation.add_attributes(self, attributes, extra_attributes)


class ProvInvalidation(ProvRelation):
    def get_type(self):
        return PROV_REC_INVALIDATION

    def get_prov_type(self):
        return PROV['Invalidation']

    def add_attributes(self, attributes, extra_attributes):
        #  Required attributes
        entity = self.required_attribute(attributes, PROV_ATTR_ENTITY, (ProvEntity, ProvAgent))
        #  Optional attributes
        activity = self.optional_attribute(attributes, PROV_ATTR_ACTIVITY, ProvActivity)
        time = self.optional_attribute(attributes, PROV_ATTR_TIME, datetime.datetime)

        attributes = OrderedDict()
        attributes[PROV_ATTR_ENTITY] = entity
        attributes[PROV_ATTR_ACTIVITY] = activity
        attributes[PROV_ATTR_TIME] = time
        ProvRelation.add_attributes(self, attributes, extra_attributes)


#  ## Component 2: Derivations

class ProvDerivation(ProvRelation):
    def get_type(self):
        return PROV_REC_DERIVATION

    def get_prov_type(self):
        return PROV['Derivation']

    def add_attributes(self, attributes, extra_attributes):
        #  Required attributes
        generatedEntity = self.required_attribute(attributes, PROV_ATTR_GENERATED_ENTITY, (ProvEntity, ProvAgent))
        usedEntity = self.required_attribute(attributes, PROV_ATTR_USED_ENTITY, (ProvEntity, ProvAgent))
        #  Optional attributes
        activity = self.optional_attribute(attributes, PROV_ATTR_ACTIVITY, ProvActivity)
        generation = self.optional_attribute(attributes, PROV_ATTR_GENERATION, ProvGeneration)
        usage = self.optional_attribute(attributes, PROV_ATTR_USAGE, ProvUsage)

        attributes = OrderedDict()
        attributes[PROV_ATTR_GENERATED_ENTITY] = generatedEntity
        attributes[PROV_ATTR_USED_ENTITY] = usedEntity
        attributes[PROV_ATTR_ACTIVITY] = activity
        attributes[PROV_ATTR_GENERATION] = generation
        attributes[PROV_ATTR_USAGE] = usage
        ProvRelation.add_attributes(self, attributes, extra_attributes)


#  ## Component 3: Agents, Responsibility, and Influence

class ProvAgent(ProvElement):
    def get_type(self):
        return PROV_REC_AGENT

    def get_prov_type(self):
        return PROV['Agent']


class ProvAttribution(ProvRelation):
    def get_type(self):
        return PROV_REC_ATTRIBUTION

    def get_prov_type(self):
        return PROV['Attribution']

    def add_attributes(self, attributes, extra_attributes):
        #  Required attributes
        entity = self.required_attribute(attributes, PROV_ATTR_ENTITY, (ProvEntity, ProvAgent))
        agent = self.required_attribute(attributes, PROV_ATTR_AGENT, (ProvAgent, ProvEntity))

        attributes = OrderedDict()
        attributes[PROV_ATTR_ENTITY] = entity
        attributes[PROV_ATTR_AGENT] = agent
        ProvRelation.add_attributes(self, attributes, extra_attributes)


class ProvAssociation(ProvRelation):
    def get_type(self):
        return PROV_REC_ASSOCIATION

    def get_prov_type(self):
        return PROV['Association']

    def add_attributes(self, attributes, extra_attributes):
        #  Required attributes
        activity = self.required_attribute(attributes, PROV_ATTR_ACTIVITY, ProvActivity)
        #  Optional attributes
        agent = self.optional_attribute(attributes, PROV_ATTR_AGENT, (ProvAgent, ProvEntity))
        plan = self.optional_attribute(attributes, PROV_ATTR_PLAN, (ProvEntity, ProvAgent))

        attributes = OrderedDict()
        attributes[PROV_ATTR_ACTIVITY] = activity
        attributes[PROV_ATTR_AGENT] = agent
        attributes[PROV_ATTR_PLAN] = plan
        ProvRelation.add_attributes(self, attributes, extra_attributes)


class ProvDelegation(ProvRelation):
    def get_type(self):
        return PROV_REC_DELEGATION

    def get_prov_type(self):
        return PROV['Delegation']

    def add_attributes(self, attributes, extra_attributes):
        #  Required attributes
        delegate = self.required_attribute(attributes, PROV_ATTR_DELEGATE, (ProvAgent, ProvEntity))
        responsible = self.required_attribute(attributes, PROV_ATTR_RESPONSIBLE, (ProvAgent, ProvEntity))
        #  Optional attributes
        activity = self.optional_attribute(attributes, PROV_ATTR_ACTIVITY, ProvActivity)

        attributes = OrderedDict()
        attributes[PROV_ATTR_DELEGATE] = delegate
        attributes[PROV_ATTR_RESPONSIBLE] = responsible
        attributes[PROV_ATTR_ACTIVITY] = activity
        ProvRelation.add_attributes(self, attributes, extra_attributes)


class ProvInfluence(ProvRelation):
    def get_type(self):
        return PROV_REC_INFLUENCE

    def get_prov_type(self):
        return PROV['Influence']

    def add_attributes(self, attributes, extra_attributes):
        #  Required attributes
        influencee = self.required_attribute(attributes, PROV_ATTR_INFLUENCEE, (ProvEntity, ProvActivity, ProvAgent))
        influencer = self.required_attribute(attributes, PROV_ATTR_INFLUENCER, (ProvAgent, ProvEntity, ProvActivity))

        attributes = OrderedDict()
        attributes[PROV_ATTR_INFLUENCEE] = influencee
        attributes[PROV_ATTR_INFLUENCER] = influencer
        ProvRelation.add_attributes(self, attributes, extra_attributes)


#  ## Component 4: Bundles

#  See below

#  ## Component 5: Alternate Entities

class ProvSpecialization(ProvRelation):
    def get_type(self):
        return PROV_REC_SPECIALIZATION

    def get_prov_type(self):
        return PROV['Specialization']

    def add_attributes(self, attributes, extra_attributes):
        #  Required attributes
        specificEntity = self.required_attribute(attributes, PROV_ATTR_SPECIFIC_ENTITY, (ProvEntity, ProvAgent))
        generalEntity = self.required_attribute(attributes, PROV_ATTR_GENERAL_ENTITY, (ProvEntity, ProvAgent))

        attributes = OrderedDict()
        attributes[PROV_ATTR_SPECIFIC_ENTITY] = specificEntity
        attributes[PROV_ATTR_GENERAL_ENTITY] = generalEntity
        ProvRelation.add_attributes(self, attributes, extra_attributes)


class ProvAlternate(ProvRelation):
    def get_type(self):
        return PROV_REC_ALTERNATE

    def get_prov_type(self):
        return PROV['Alternate']

    def add_attributes(self, attributes, extra_attributes):
        #  Required attributes
        alternate1 = self.required_attribute(attributes, PROV_ATTR_ALTERNATE1, (ProvEntity, ProvAgent))
        alternate2 = self.required_attribute(attributes, PROV_ATTR_ALTERNATE2, (ProvEntity, ProvAgent))

        attributes = OrderedDict()
        attributes[PROV_ATTR_ALTERNATE1] = alternate1
        attributes[PROV_ATTR_ALTERNATE2] = alternate2
        ProvRelation.add_attributes(self, attributes, extra_attributes)


class ProvMention(ProvSpecialization):
    def get_type(self):
        return PROV_REC_MENTION

    def get_prov_type(self):
        return PROV['Mention']

    def add_attributes(self, attributes, extra_attributes):
        #  Required attributes
        specificEntity = self.required_attribute(attributes, PROV_ATTR_SPECIFIC_ENTITY, (ProvEntity, ProvAgent))
        generalEntity = self.required_attribute(attributes, PROV_ATTR_GENERAL_ENTITY, Identifier)
        bundle = self.required_attribute(attributes, PROV_ATTR_BUNDLE, Identifier)
        #=======================================================================
        #  # This is disabled so that mentionOf can refer to bundle that is not defined in the same place
        #  bundle = self.required_attribute(attributes, PROV_ATTR_BUNDLE, ProvBundle)
        #  # Check if generalEntity is in the bundle
        #  if generalEntity.get_bundle() is not bundle:
        #    raise ProvExceptionContraint(PROV_REC_MENTION, generalEntity, bundle, 'The generalEntity must belong to the bundle')
        #=======================================================================

        attributes = OrderedDict()
        attributes[PROV_ATTR_SPECIFIC_ENTITY] = specificEntity
        attributes[PROV_ATTR_GENERAL_ENTITY] = generalEntity
        attributes[PROV_ATTR_BUNDLE] = bundle
        ProvRelation.add_attributes(self, attributes, extra_attributes)


#  ## Component 6: Collections

class ProvMembership(ProvRelation):
    def get_type(self):
        return PROV_REC_MEMBERSHIP

    def get_prov_type(self):
        return PROV['Membership']

    def add_attributes(self, attributes, extra_attributes):
        #  Required attributes
        collection = self.required_attribute(attributes, PROV_ATTR_COLLECTION, (ProvEntity, ProvAgent))
        entity = self.required_attribute(attributes, PROV_ATTR_ENTITY, (ProvEntity, ProvAgent))

        attributes = OrderedDict()
        attributes[PROV_ATTR_COLLECTION] = collection
        attributes[PROV_ATTR_ENTITY] = entity
        ProvRelation.add_attributes(self, attributes, extra_attributes)

#  Class mappings from PROV record type
PROV_REC_CLS = {
    PROV_REC_ENTITY                 : ProvEntity,
    PROV_REC_ACTIVITY               : ProvActivity,
    PROV_REC_GENERATION             : ProvGeneration,
    PROV_REC_USAGE                  : ProvUsage,
    PROV_REC_COMMUNICATION          : ProvCommunication,
    PROV_REC_START                  : ProvStart,
    PROV_REC_END                    : ProvEnd,
    PROV_REC_INVALIDATION           : ProvInvalidation,
    PROV_REC_DERIVATION             : ProvDerivation,
    PROV_REC_AGENT                  : ProvAgent,
    PROV_REC_ATTRIBUTION            : ProvAttribution,
    PROV_REC_ASSOCIATION            : ProvAssociation,
    PROV_REC_DELEGATION             : ProvDelegation,
    PROV_REC_INFLUENCE              : ProvInfluence,
    PROV_REC_SPECIALIZATION         : ProvSpecialization,
    PROV_REC_ALTERNATE              : ProvAlternate,
    PROV_REC_MENTION                : ProvMention,
    PROV_REC_MEMBERSHIP             : ProvMembership,
}


#  Bundle
class NamespaceManager(dict):
    def __init__(self, namespaces={}, default_namespaces={PROV.get_prefix(): PROV, XSD.get_prefix(): XSD}, default=None, parent=None):
        self._default_namespaces = {}
        self._default_namespaces.update(default_namespaces)
        self.update(self._default_namespaces)
        self._namespaces = {}

        if default is not None:
            self.set_default_namespace(default)
        else:
            self._default = None
        self.parent = parent
        #  TODO check if default is in the default namespaces
        self._anon_id_count = 0
        self._rename_map = {}
        self.add_namespaces(namespaces)

    def get_namespace(self, uri):
        for namespace in self.values():
            if uri == namespace._uri:
                return namespace
        return None

    def get_registered_namespaces(self):
        return self._namespaces.values()

    def set_default_namespace(self, uri):
        self._default = Namespace('', uri)
        self[''] = self._default

    def get_default_namespace(self):
        return self._default

    def add_namespace(self, namespace):
        if namespace in self.values():
            #  no need to do anything
            return
        if namespace in self._rename_map:
            #  already renamed and added
            return

        prefix = namespace.get_prefix()
        if prefix in self:
            #  Conflicting prefix
            new_prefix = self._get_unused_prefix(prefix)
            new_namespace = Namespace(new_prefix, namespace.get_uri())
            self._rename_map[namespace] = new_namespace
            prefix = new_prefix
            namespace = new_namespace
        self._namespaces[prefix] = namespace
        self[prefix] = namespace
        return namespace

    def add_namespaces(self, namespaces):
        if namespaces:
            for prefix, uri in namespaces.items():
                ns = Namespace(prefix, uri)
                self.add_namespace(ns)

    def get_valid_identifier(self, identifier):
        if not identifier:
            return None
        if isinstance(identifier, Identifier):
            if isinstance(identifier, QName):
                #  Register the namespace if it has not been registered before
                namespace = identifier._namespace
                prefix = namespace.get_prefix()
                if prefix in self and self[prefix] == namespace:
                    # No need to add the namespace
                    existing_ns = self[prefix]
                    if existing_ns is namespace:
                        return identifier
                    else:
                        return existing_ns[identifier._localpart]  # reuse the existing namespace
                else:
                    ns = self.add_namespace(deepcopy(namespace))  # Do not reuse the namespace object
                    return ns[identifier._localpart]
            else:
                #  return the original identifier
                return identifier
        elif isinstance(identifier, (str, unicode)):
            if identifier.startswith('_:'):
                return None
            elif ':' in identifier:
                #  check if the identifier contains a registered prefix
                prefix, local_part = identifier.split(':', 1)
                if prefix in self:
                    #  return a new QName
                    return self[prefix][local_part]
                else:
                    #  treat as a URI (with the first part as its scheme)
                    #  check if the URI can be compacted
                    for namespace in self.values():
                        if identifier.startswith(namespace.get_uri()):
                            #  create a QName with the namespace
                            return namespace[identifier.replace(namespace.get_uri(), '')]
                    if self.parent is not None:
                        # try the parent namespace manager
                        return self.parent.get_valid_identifier(identifier)
                    else:
                        #  return an Identifier with the given URI
                        return Identifier(identifier)
            elif self._default:
                #  create and return an identifier in the default namespace
                return self._default[identifier]
            else:
                #  TODO Should an exception raised here
                return Identifier(identifier)

    def get_anonymous_identifier(self, local_prefix='id'):
        self._anon_id_count += 1
        return Identifier('_:%s%d' % (local_prefix, self._anon_id_count))

    def _get_unused_prefix(self, original_prefix):
        if original_prefix not in self:
            return original_prefix
        count = 1
        while True:
            new_prefix = '_'.join((original_prefix, unicode(count)))
            if new_prefix in self:
                count += 1
            else:
                return new_prefix


class ProvBundle(ProvEntity):
    def __init__(self, bundle=None, identifier=None, attributes=None, other_attributes=None, asserted=True, namespaces={}):
        #  Initializing bundle-specific attributes
        self._records = list()
        self._id_map = dict()
        self._bundles = dict()
        if bundle is None:
            self._namespaces = NamespaceManager(namespaces)
        else:
            self._namespaces = bundle._namespaces
            self._namespaces.add_namespaces(namespaces)

        #  Initializing record-specific attributes
        super(ProvBundle, self).__init__(bundle, identifier, attributes, other_attributes, asserted)

    #  Bundle configurations
    def set_default_namespace(self, uri):
        self._namespaces.set_default_namespace(uri)

    def get_default_namespace(self):
        return self._namespaces.get_default_namespace()

    def add_namespace(self, namespace_or_prefix, uri=None):
        if self._bundle is not None:  # This is a bundle
            logger.warn("Namespace cannot be added into a bundle. It will be added to the document instead.")

        if uri is None:
            self._namespaces.add_namespace(namespace_or_prefix)
        else:
            self._namespaces.add_namespace(Namespace(namespace_or_prefix, uri))

    def get_registered_namespaces(self):
        return self._namespaces.get_registered_namespaces()

    def valid_identifier(self, identifier):
        return self._namespaces.get_valid_identifier(identifier)

    def get_anon_id(self, record):
        #  TODO Implement a dict of self-generated anon ids for records without identifier
        return self._namespaces.get_anonymous_identifier()

    def get_records(self, class_or_type_or_tuple=None):
        if class_or_type_or_tuple is None:
            return self._records
        else:
            return filter(lambda rec: isinstance(rec, class_or_type_or_tuple), self._records)

    def get_record(self, identifier):
        if identifier is None:
            return None
        valid_id = self.valid_identifier(identifier)
        try:
            return self._id_map[valid_id]
        except:
            #  looking up the parent bundle
            if self._bundle is not None:
                return self._bundle.get_record(valid_id)
            else:
                return None

    def get_bundle(self, identifier):
        try:
            valid_id = self.valid_identifier(identifier)
            return self._bundles[valid_id]
        except:
            #  looking up the parent bundle
            if self._bundle is not None:
                return self._bundle.get_bundle(valid_id)
            else:
                return None

    #  PROV-JSON serialization/deserialization
    class JSONEncoder(json.JSONEncoder):
        def default(self, o):
            if isinstance(o, ProvBundle):
                return o._encode_JSON_container()
            else:
                #  Use the default encoder instead
                return json.JSONEncoder.default(self, o)

    class JSONDecoder(json.JSONDecoder):
        def decode(self, s):
            json_container = json.JSONDecoder.decode(self, s)
            result = ProvBundle()
            result._decode_JSON_container(json_container)
            return result

    def _encode_json_representation(self, value):
        try:
            return value.json_representation()
        except AttributeError:
            if isinstance(value, datetime.datetime):
                return {'$': value.isoformat(), 'type': u'xsd:dateTime'}
            else:
                return value

    def _decode_json_representation(self, literal):
        try:
            value = literal['$']
            if 'lang' in literal:
                return Literal(value, langtag=literal['lang'])
            else:
                datatype = literal['type']
                if datatype == u'xsd:anyURI':
                    return Identifier(value)
                elif datatype == u'xsd:QName':
                    return self.valid_identifier(value)
                else:
                    # The literal of standard Python types is not converted here
                    # It will be automatically converted when added to a record by _auto_literal_conversion()
                    return Literal(value, self.valid_identifier(datatype))
        except:
            #  simple type, just return it
            return literal

    def _encode_JSON_container(self):
        container = defaultdict(dict)

        if self._bundle is None:  # This is a document
            prefixes = {}
            for namespace in self._namespaces.get_registered_namespaces():
                prefixes[namespace.get_prefix()] = namespace.get_uri()
            if self._namespaces._default:
                prefixes['default'] = self._namespaces._default.get_uri()
            if prefixes:
                container[u'prefix'] = prefixes

        id_generator = AnonymousIDGenerator()
        real_or_anon_id = lambda record: record._identifier if record._identifier else id_generator.get_anon_id(record)

        for record in self._records:
            if not record.is_asserted():
                continue  # skipping inferred records

            rec_type = record.get_type()
            rec_label = PROV_N_MAP[rec_type]
            identifier = unicode(real_or_anon_id(record))

            if rec_type == PROV_REC_BUNDLE:
                #  encoding the sub-bundle
                record_json = record._encode_JSON_container()
            else:
                record_json = {}
                if record._attributes:
                    for (attr, value) in record._attributes.items():
                        if isinstance(value, ProvRecord):
                            attr_record_id = real_or_anon_id(value)
                            record_json[PROV_ID_ATTRIBUTES_MAP[attr]] = unicode(attr_record_id)
                        elif value is not None:
                            #  Assuming this is a datetime value
                            record_json[PROV_ID_ATTRIBUTES_MAP[attr]] = value.isoformat() if isinstance(value, datetime.datetime) else unicode(value)
                if record._extra_attributes:
                    for (attr, value) in record._extra_attributes:
                        attr_id = unicode(attr)
                        value_json = self._encode_json_representation(value)
                        if attr_id in record_json:
                            #  Multi-value attribute
                            existing_value = record_json[attr_id]
                            try:
                                #  Add the value to the current list of values
                                existing_value.append(value_json)
                            except:
                                #  But if the existing value is not a list, it'll fail
                                #  create the list for the existing value and the second value
                                record_json[attr_id] = [existing_value, value_json]
                        else:
                            record_json[attr_id] = value_json
            container[rec_label][identifier] = record_json

        return container

    def _decode_JSON_container(self, jc):
        if u'prefix' in jc:
            prefixes = jc[u'prefix']
            for prefix, uri in prefixes.items():
                if prefix != 'default':
                    self.add_namespace(Namespace(prefix, uri))
                else:
                    self.set_default_namespace(uri)
        records = sorted([(PROV_RECORD_IDS_MAP[rec_type], rec_id, jc[rec_type][rec_id])
                          for rec_type in jc if rec_type != u'prefix'
                          for rec_id in jc[rec_type]],
                         key=lambda tuple_rec: tuple_rec[0])

        record_map = {}
        _parse_attr_value = lambda value: record_map[value] if (isinstance(value, basestring) and value in record_map) else self._decode_json_representation(value)
        #  Create all the records before setting their attributes
        for (record_type, identifier, content) in records:
            if record_type == PROV_REC_BUNDLE:
                bundle = self.bundle(identifier)
                bundle._decode_JSON_container(content)
            else:
                record_map[identifier] = self.add_record(record_type, identifier, None, None)
        for (record_type, identifier, attributes) in records:
            if record_type != PROV_REC_BUNDLE:
                record = record_map[identifier]

                if hasattr(attributes, 'items'):  # it is a dict
                    #  There is only one element, create a singleton list
                    elements = [attributes]
                else:
                    # expect it to be a list of dictionaries
                    elements = attributes

                for element in elements:
                    prov_attributes = {}
                    extra_attributes = []
                    #  Splitting PROV attributes and the others
                    membership_extra_members = None  # this is for the multiple-entity membership hack to come
                    for attr, value in element.items():
                        if attr in PROV_ATTRIBUTES_ID_MAP:
                            attr_id = PROV_ATTRIBUTES_ID_MAP[attr]
                            if isinstance(value, list):
                                # Multiple values
                                if len(value) == 1:
                                    # Only a single value in the list, unpack it
                                    value = value[0]
                                else:
                                    if record.get_type() == PROV_REC_MEMBERSHIP and attr_id == PROV_ATTR_ENTITY:
                                        # This is a membership relation with multiple entities
                                        # HACK: create multiple membership relations, one for each entity
                                        membership_extra_members = value[1:]  # Store all the extra entities
                                        value = value[0]  # Create the first membership relation as normal for the first entity
                                    else:
                                        error_msg = 'The prov package does not support PROV attributes having multiple values.'
                                        logger.error(error_msg)
                                        raise ProvException(error_msg)
                            prov_attributes[attr_id] = _parse_attr_value(value)
                        else:
                            attr_id = self.valid_identifier(attr)
                            if isinstance(value, list):
                                #  Parsing multi-value attribute
                                extra_attributes.extend((attr_id, self._decode_json_representation(value_single)) for value_single in value)
                            else:
                                #  add the single-value attribute
                                extra_attributes.append((attr_id, self._decode_json_representation(value)))
                    record.add_attributes(prov_attributes, extra_attributes)
                    # HACK: creating extra (unidentified) membership relations
                    if membership_extra_members:
                        collection = prov_attributes[PROV_ATTR_COLLECTION]
                        for member in membership_extra_members:
                            self.membership(collection, _parse_attr_value(member), None, extra_attributes)

    #  Miscellaneous functions
    def is_document(self):
        return self._bundle is None

    def is_bundle(self):
        return self._bundle is not None

    def get_type(self):
        return PROV_REC_BUNDLE

    def get_provn(self, _indent_level=0, asserted_only=True):
        indentation = '' + ('  ' * _indent_level)
        newline = '\n' + ('  ' * (_indent_level + 1))

        #  if this is the document, start the document; otherwise, start the bundle
        records = ['document'] if self._bundle is None else ['bundle %s' % self._identifier]

        if self._bundle is None:
            # Only output the namespaces of a document
            default_namespace = self._namespaces.get_default_namespace()
            if default_namespace:
                records.append('default <%s>' % default_namespace.get_uri())

            registered_namespaces = self._namespaces.get_registered_namespaces()
            if registered_namespaces:
                records.extend(['prefix %s <%s>' % (namespace.get_prefix(), namespace.get_uri()) for namespace in registered_namespaces])

            if default_namespace or registered_namespaces:
                #  a blank line between the prefixes and the assertions
                records.append('')

        #  adding all the records
        records.extend([record.get_provn(_indent_level + 1) for record in self._records if record.is_asserted() or not asserted_only])
        provn_str = newline.join(records) + '\n'
        #  closing the structure
        provn_str += indentation + ('endDocument' if self._bundle is None else 'endBundle')
        return provn_str

    def rdf(self, graph=None):
        if self._bundle is None:
            # top bundle
            if graph is None:
                graph = ConjunctiveGraph()
        else:
            # graph should not None here
            uri = self.get_identifier().rdf_representation()
            graph = Graph(graph.store, uri)
        
        for prefix, namespace in self._namespaces.items():
            graph.bind(prefix, namespace.get_uri())
        
        for record in self._records:
            if record.is_asserted():
                record.rdf(graph)
        return graph
    
    def get_provjson(self, **kw):
        """Return the `PROV-JSON <http://www.w3.org/Submission/prov-json/>`_ representation for the bundle/document.

        Parameters for `json.dumps <http://docs.python.org/2/library/json.html#json.dumps>`_ like `indent=4` can be also passed as keyword arguments.
        """
        # Prevent overwriting the encoder class
        if 'cls' in kw:
            del kw['cls']
        json_content = json.dumps(self, cls=ProvBundle.JSONEncoder, **kw)
        return json_content

    @staticmethod
    def from_provjson(json_content, **kw):
        """Construct the bundle/document from the given `PROV-JSON <http://www.w3.org/Submission/prov-json/>`_ representation.

        Parameters for `json.loads <http://docs.python.org/2/library/json.html#json.loads>`_ can be also passed as keyword arguments.
        """  # Prevent overwriting the decoder class
        if 'cls' in kw:
            del kw['cls']
        return json.loads(json_content, cls=ProvBundle.JSONDecoder, **kw)

    def get_flattened(self):
        namespaces = dict((ns.get_prefix(), ns.get_uri()) for ns in self.get_registered_namespaces())
        document = ProvBundle(namespaces=namespaces)
        default_ns_uri = self.get_default_namespace()
        if default_ns_uri is not None:
            document.set_default_namespace(default_ns_uri)
        # Enumerate records and bundles
        bundles = []
        records = []
        for record in self.get_records():
            if isinstance(record, ProvBundle):
                bundles.append(record)
            else:
                records.append(record)
        records = deepcopy(records)
        for record in records:
            document._add_record(record)
        for bundle in bundles:
            for record in bundle._records:
                document.add_record(record.get_type(), copy(record._identifier),
                                    deepcopy(record._attributes), deepcopy(record._extra_attributes),
                                    record._asserted)
        return document

    def __eq__(self, other):
        try:
            other_records = set(other._records)
        except:
            #  other is not a bundle
            return False
        this_records = set(self._records)
        if len(this_records) != len(other_records):
            return False
        #  check if all records for equality
        for record_a in this_records:
            if record_a._identifier:
                if record_a.get_type() == PROV_REC_BUNDLE:
                    record_b = other.get_bundle(record_a._identifier)
                else:
                    record_b = other.get_record(record_a._identifier)
                if record_b:
                    if record_a == record_b:
                        other_records.remove(record_b)
                        continue
                    else:
                        logger.debug("Unequal PROV records:")
                        logger.debug("%s" % unicode(record_a))
                        logger.debug("%s" % unicode(record_b))
                        return False
                else:
                    logger.debug("Could not find a record with this identifier: %s" % unicode(record_a._identifier))
                    return False
            else:
                #  Manually look for the record
                found = False
                for record_b in other_records:
                    if record_a == record_b:
                        other_records.remove(record_b)
                        found = True
                        break
                if not found:
                    logger.debug("Could not find this record: %s" % unicode(record_a))
                    return False
        return True

    #  Provenance statements
    def _add_record(self, record):
        if record._identifier:
            if record.get_type() == PROV_REC_BUNDLE:
                #  Don't mix bunle ids with normal record ids.
                self._bundles[record._identifier] = record
                self._records.append(record)
            else:
                if record._identifier in self._id_map:
                    merge_target = self._id_map[record._identifier]

                    if not merge_target._asserted and record._asserted:
                        if record.__class__ in merge_target.get_allowed_types():
                            for attribute_id, attribute in merge_target._infered_for._attributes.iteritems():
                                if attribute == merge_target:
                                    merge_target._infered_for._attributes[attribute_id] = record
                            self._records.remove(merge_target)
                            self._id_map[record._identifier] = record
                            self._records.append(record)
                        else:
                            raise ProvExceptionCannotUnifyAttribute(record._identifier, merge_target.get_type(), record.get_type())
                    else:
                        if record.get_type() != merge_target.get_type():
                            raise ProvExceptionCannotUnifyAttribute(record._identifier, merge_target.get_type(), record.get_type())
                        merge_target.add_attributes(record._attributes, record._extra_attributes)
                else:
                    self._records.append(record)
                    self._id_map[record._identifier] = record
        else:
            self._records.append(record)

    def add_record(self, record_type, identifier, attributes=None, other_attributes=None, asserted=True):
        new_record = PROV_REC_CLS[record_type](self, self.valid_identifier(identifier), attributes, other_attributes, asserted)
        self._add_record(new_record)
        return new_record

    def add_inferred_record(self, record_cls, identifier, infered_for, allowed_types):
        record_id = self.valid_identifier(identifier)
        record = record_cls(self, record_id, asserted=False, allowed_types=allowed_types, infered_for=infered_for)
        self._add_record(record)
        return record

    def add_bundle(self, bundle, identifier=None):
        '''Add a bundle to the current document
        '''

        if identifier == None:
            identifier = bundle.get_identifier()

        if not identifier:
            raise ProvException(u"The added bundle has no identifier")

        valid_id = self.valid_identifier(identifier)
        bundle._identifier = valid_id

        if valid_id in self._bundles:
            raise ProvException(u"A bundle with that identifier already exists")

        if len(bundle._bundles) > 0:
            raise ProvException(u"A bundle may not contain bundles")

        self._bundles[valid_id] = bundle
        self._records.append(bundle)

        for namespace in bundle.get_registered_namespaces():
            self.add_namespace(namespace)

        bundle._bundle = self

    def add_element(self, record_type, identifier, attributes=None, other_attributes=None):
        return self.add_record(record_type, identifier, attributes, other_attributes)

    def entity(self, identifier, other_attributes=None):
        return self.add_element(PROV_REC_ENTITY, identifier, None, other_attributes)

    def activity(self, identifier, startTime=None, endTime=None, other_attributes=None):
        return self.add_element(PROV_REC_ACTIVITY, identifier, {PROV_ATTR_STARTTIME: _ensure_datetime(startTime), PROV_ATTR_ENDTIME: _ensure_datetime(endTime)}, other_attributes)

    def generation(self, entity, activity=None, time=None, identifier=None, other_attributes=None):
        return self.add_record(PROV_REC_GENERATION, identifier, {PROV_ATTR_ENTITY: entity, PROV_ATTR_ACTIVITY: activity, PROV_ATTR_TIME: _ensure_datetime(time)}, other_attributes)

    def usage(self, activity, entity=None, time=None, identifier=None, other_attributes=None):
        return self.add_record(PROV_REC_USAGE, identifier, {PROV_ATTR_ACTIVITY: activity, PROV_ATTR_ENTITY: entity, PROV_ATTR_TIME: _ensure_datetime(time)}, other_attributes)

    def start(self, activity, trigger=None, starter=None, time=None, identifier=None, other_attributes=None):
        return self.add_record(PROV_REC_START, identifier, {PROV_ATTR_ACTIVITY: activity, PROV_ATTR_TRIGGER: trigger, PROV_ATTR_STARTER: starter, PROV_ATTR_TIME: _ensure_datetime(time)}, other_attributes)

    def end(self, activity, trigger=None, ender=None, time=None, identifier=None, other_attributes=None):
        return self.add_record(PROV_REC_END, identifier, {PROV_ATTR_ACTIVITY: activity, PROV_ATTR_TRIGGER: trigger, PROV_ATTR_ENDER: ender, PROV_ATTR_TIME: _ensure_datetime(time)}, other_attributes)

    def invalidation(self, entity, activity=None, time=None, identifier=None, other_attributes=None):
        return self.add_record(PROV_REC_INVALIDATION, identifier, {PROV_ATTR_ENTITY: entity, PROV_ATTR_ACTIVITY: activity, PROV_ATTR_TIME: _ensure_datetime(time)}, other_attributes)

    def communication(self, informed, informant, identifier=None, other_attributes=None):
        return self.add_record(PROV_REC_COMMUNICATION, identifier, {PROV_ATTR_INFORMED: informed, PROV_ATTR_INFORMANT: informant}, other_attributes)

    def agent(self, identifier, other_attributes=None):
        return self.add_element(PROV_REC_AGENT, identifier, None, other_attributes)

    def attribution(self, entity, agent, identifier=None, other_attributes=None):
        return self.add_record(PROV_REC_ATTRIBUTION, identifier, {PROV_ATTR_ENTITY: entity, PROV_ATTR_AGENT: agent}, other_attributes)

    def association(self, activity, agent=None, plan=None, identifier=None, other_attributes=None):
        return self.add_record(PROV_REC_ASSOCIATION, identifier, {PROV_ATTR_ACTIVITY: activity, PROV_ATTR_AGENT: agent, PROV_ATTR_PLAN: plan}, other_attributes)

    def delegation(self, delegate, responsible, activity=None, identifier=None, other_attributes=None):
        return self.add_record(PROV_REC_DELEGATION, identifier, {PROV_ATTR_DELEGATE: delegate, PROV_ATTR_RESPONSIBLE: responsible, PROV_ATTR_ACTIVITY: activity}, other_attributes)

    def influence(self, influencee, influencer, identifier=None, other_attributes=None):
        return self.add_record(PROV_REC_INFLUENCE, identifier, {PROV_ATTR_INFLUENCEE: influencee, PROV_ATTR_INFLUENCER: influencer}, other_attributes)

    def derivation(self, generatedEntity, usedEntity, activity=None, generation=None, usage=None, time=None, identifier=None, other_attributes=None):
        attributes = {PROV_ATTR_GENERATED_ENTITY: generatedEntity,
                      PROV_ATTR_USED_ENTITY: usedEntity,
                      PROV_ATTR_ACTIVITY: activity,
                      PROV_ATTR_GENERATION: generation,
                      PROV_ATTR_USAGE: usage}
        return self.add_record(PROV_REC_DERIVATION, identifier, attributes, other_attributes)

    def revision(self, generatedEntity, usedEntity, activity=None, generation=None, usage=None, time=None, identifier=None, other_attributes=None):
        record = self.derivation(generatedEntity, usedEntity, activity, generation, usage, time, identifier, other_attributes)
        record.add_asserted_type(PROV['Revision'])
        return record

    def quotation(self, generatedEntity, usedEntity, activity=None, generation=None, usage=None, time=None, identifier=None, other_attributes=None):
        record = self.derivation(generatedEntity, usedEntity, activity, generation, usage, time, identifier, other_attributes)
        record.add_asserted_type(PROV['Quotation'])
        return record

    def primary_source(self, generatedEntity, usedEntity, activity=None, generation=None, usage=None, time=None, identifier=None, other_attributes=None):
        record = self.derivation(generatedEntity, usedEntity, activity, generation, usage, time, identifier, other_attributes)
        record.add_asserted_type(PROV['PrimarySource'])
        return record

    def specialization(self, specificEntity, generalEntity, identifier=None, other_attributes=None):
        return self.add_record(PROV_REC_SPECIALIZATION, identifier, {PROV_ATTR_SPECIFIC_ENTITY: specificEntity, PROV_ATTR_GENERAL_ENTITY: generalEntity}, other_attributes)

    def alternate(self, alternate1, alternate2, identifier=None, other_attributes=None):
        return self.add_record(PROV_REC_ALTERNATE, identifier, {PROV_ATTR_ALTERNATE1: alternate1, PROV_ATTR_ALTERNATE2: alternate2}, other_attributes)

    def mention(self, specificEntity, generalEntity, bundle, identifier=None, other_attributes=None):
        return self.add_record(PROV_REC_MENTION, identifier, {PROV_ATTR_SPECIFIC_ENTITY: specificEntity, PROV_ATTR_GENERAL_ENTITY: generalEntity, PROV_ATTR_BUNDLE: bundle}, other_attributes)

    def collection(self, identifier, other_attributes=None):
        record = self.add_element(PROV_REC_ENTITY, identifier, None, other_attributes)
        record.add_asserted_type(PROV['Collection'])
        return record

    def membership(self, collection, entity, identifier=None, other_attributes=None):
        return self.add_record(PROV_REC_MEMBERSHIP, identifier, {PROV_ATTR_COLLECTION: collection, PROV_ATTR_ENTITY: entity}, other_attributes)

    def bundle(self, identifier, other_attributes=None):
        return self.add_element(PROV_REC_BUNDLE, identifier, None, other_attributes)

    #  Aliases
    wasGeneratedBy = generation
    used = usage
    wasStartedBy = start
    wasEndedBy = end
    wasInvalidatedBy = invalidation
    wasInformedBy = communication
    wasAttributedTo = attribution
    wasAssociatedWith = association
    actedOnBehalfOf = delegation
    wasInfluencedBy = influence
    wasDerivedFrom = derivation
    wasRevisionOf = revision
    wasQuotedFrom = quotation
    hadPrimarySource = primary_source
    alternateOf = alternate
    specializationOf = specialization
    mentionOf = mention
    hadMember = membership

#  Add the newly defined ProvBundle into the PROV class dictionary
PROV_REC_CLS[PROV_REC_BUNDLE] = ProvBundle<|MERGE_RESOLUTION|>--- conflicted
+++ resolved
@@ -248,13 +248,7 @@
 
 
 def _ensure_multiline_string_triple_quoted(s):
-<<<<<<< HEAD
-    format_str = '%s'
-    if isinstance(s, basestring):
-        format_str = u'"""%s"""' if '\n' in s else u'"%s"'
-=======
     format_str = u'"""%s"""' if isinstance(s, basestring) and '\n' in s else u'"%s"'
->>>>>>> ee48d1b8
     return format_str % s
 
 
