--- conflicted
+++ resolved
@@ -16,18 +16,13 @@
 import re
 import collections
 from collections import defaultdict
-<<<<<<< HEAD
 
 from rdflib.term import URIRef, BNode
 from rdflib.term import Literal as RDFLiteral
 from rdflib.graph import ConjunctiveGraph, Graph
 from rdflib.namespace import RDF
 
-from copy import deepcopy
-
-=======
 from copy import deepcopy, copy
->>>>>>> c265ee23
 try:
     from collections import OrderedDict
 except ImportError:
@@ -188,20 +183,9 @@
       Z | (?P<tz_hr>[-+][0-9]{2}) : (?P<tz_min>[0-9]{2})
     )?
     $ """, re.X)
-<<<<<<< HEAD
-_r_typed_literal_uri = re.compile(r'^"(?P<value>[^"\\]*(?:\\.[^"\\]*)*)"\^\^<(?P<datatype>[^>\\]*(?:\\.[^>\\]*)*)>$', re.X)
-_r_typed_literal_qname = re.compile(r'^"(?P<value>[^"\\]*(?:\\.[^"\\]*)*)"\^\^(?P<datatype>[^>\\]*(?:\\.[^>\\]*)*)$', re.X)
 
 attr2rdf = lambda attr: PROV[PROV_ID_ATTRIBUTES_MAP[attr].split('prov:')[1]].rdf_representation()
 
-# Converting an attribute to the normal form for comparison purposes
-_normalise_attributes = lambda attr: (unicode(attr[0]), unicode(attr[1]))
-
-# Datatypes
-=======
-
-
->>>>>>> c265ee23
 def _parse_xsd_dateTime(s):
     """Returns datetime or None."""
     m = _r_xsd_dateTime.match(s)
@@ -511,11 +495,7 @@
         if type_identifier not in asserted_types:
             if self._extra_attributes is None:
                 self._extra_attributes = set()
-<<<<<<< HEAD
-            self._extra_attributes.update(set([(PROV['type'], type_identifier)]))
-=======
             self._extra_attributes.add((PROV['type'], type_identifier))
->>>>>>> c265ee23
 
     def get_attribute(self, attr_name):
         if not self._extra_attributes:
@@ -563,18 +543,10 @@
 
     def parse_extra_attributes(self, extra_attributes):
         if isinstance(extra_attributes, dict):
-<<<<<<< HEAD
-            #  This will only work if extra_attributes is a dictionary
-            #  Converting the dictionary into a list of tuples (i.e. attribute-value pairs)
-            extra_attributes = extra_attributes.items()
-        attr_list = set((self._bundle.valid_identifier(attribute), self._auto_literal_conversion(value)) for attribute, value in extra_attributes)
-        return attr_list
-=======
             #  Converting the dictionary into a list of tuples (i.e. attribute-value pairs)
             extra_attributes = extra_attributes.items()
         attr_set = set((self._bundle.valid_identifier(attribute), self._auto_literal_conversion(value)) for attribute, value in extra_attributes)
         return attr_set
->>>>>>> c265ee23
 
     def add_extra_attributes(self, extra_attributes):
         if extra_attributes:
