'''Python implemetation of the W3C Provenance Data Model (PROV-DM)

Support for PROV-JSON import/export 

References:

PROV-DM: http://www.w3.org/TR/prov-dm/

@author: Trung Dong Huynh <trungdong@donggiang.com>
@copyright: University of Southampton 2012
'''

import logging
import datetime
import json
import re
import collections
from collections import defaultdict
<<<<<<< HEAD
=======

>>>>>>> 367e4228
from rdflib.term import URIRef
from rdflib.term import Literal as RDFLiteral
from rdflib.graph import ConjunctiveGraph, Graph
from rdflib.namespace import RDF
<<<<<<< HEAD
=======

>>>>>>> 367e4228
try:
    from collections import OrderedDict
except ImportError:
    from ordereddict import OrderedDict
logger = logging.getLogger(__name__)

## PROV record constants - PROV-DM LC
# C1. Entities/Activities
PROV_REC_ENTITY                 = 1
PROV_REC_ACTIVITY               = 2
PROV_REC_GENERATION             = 11
PROV_REC_USAGE                  = 12
PROV_REC_COMMUNICATION          = 13
PROV_REC_START                  = 14
PROV_REC_END                    = 15
PROV_REC_INVALIDATION           = 16

# C2. Derivations
PROV_REC_DERIVATION             = 21

# C3. Agents/Responsibility
PROV_REC_AGENT                  = 3
PROV_REC_ATTRIBUTION            = 31
PROV_REC_ASSOCIATION            = 32
PROV_REC_DELEGATION             = 33
PROV_REC_INFLUENCE              = 34
# C4. Bundles
PROV_REC_BUNDLE                 = 4 # This is the lowest value, so bundle(s) in JSON will be decoded first 
# C5. Alternate
PROV_REC_ALTERNATE              = 51
PROV_REC_SPECIALIZATION         = 52
PROV_REC_MENTION                = 53
# C6. Collections
PROV_REC_MEMBERSHIP             = 61

PROV_RECORD_TYPES = (
    (PROV_REC_ENTITY,               u'Entity'),
    (PROV_REC_ACTIVITY,             u'Activity'),
    (PROV_REC_GENERATION,           u'Generation'),
    (PROV_REC_USAGE,                u'Usage'),
    (PROV_REC_COMMUNICATION,        u'Communication'),
    (PROV_REC_START,                u'Start'),
    (PROV_REC_END,                  u'End'),
    (PROV_REC_INVALIDATION,         u'Invalidation'),
    (PROV_REC_DERIVATION,           u'Derivation'),
    (PROV_REC_AGENT,                u'Agent'),
    (PROV_REC_ATTRIBUTION,          u'Attribution'),
    (PROV_REC_ASSOCIATION,          u'Association'),
    (PROV_REC_DELEGATION,           u'Delegation'),
    (PROV_REC_INFLUENCE,            u'Influence'),
    (PROV_REC_BUNDLE,               u'Bundle'),
    (PROV_REC_ALTERNATE,            u'Alternate'),
    (PROV_REC_SPECIALIZATION,       u'Specialization'),
    (PROV_REC_MENTION,              u'Mention'),
    (PROV_REC_MEMBERSHIP,           u'Membership'),
    (PROV_REC_BUNDLE,               u'Bundle'),
)

PROV_N_MAP = {
    PROV_REC_ENTITY:               u'entity',
    PROV_REC_ACTIVITY:             u'activity',
    PROV_REC_GENERATION:           u'wasGeneratedBy',
    PROV_REC_USAGE:                u'used',
    PROV_REC_COMMUNICATION:        u'wasInformedBy',
    PROV_REC_START:                u'wasStartedBy',
    PROV_REC_END:                  u'wasEndedBy',
    PROV_REC_INVALIDATION:         u'wasInvalidatedBy',
    PROV_REC_DERIVATION:           u'wasDerivedFrom',
    PROV_REC_AGENT:                u'agent',
    PROV_REC_ATTRIBUTION:          u'wasAttributedTo',
    PROV_REC_ASSOCIATION:          u'wasAssociatedWith',
    PROV_REC_DELEGATION:           u'actedOnBehalfOf',
    PROV_REC_INFLUENCE:            u'wasInfluencedBy',
    PROV_REC_ALTERNATE:            u'alternateOf',
    PROV_REC_SPECIALIZATION:       u'specializationOf',
    PROV_REC_MENTION:              u'mentionOf',
    PROV_REC_MEMBERSHIP:           u'hadMember',
    PROV_REC_BUNDLE:               u'bundle',
}

## Identifiers for PROV's attributes
PROV_ATTR_ENTITY                = 1
PROV_ATTR_ACTIVITY              = 2
PROV_ATTR_TRIGGER               = 3
PROV_ATTR_INFORMED              = 4
PROV_ATTR_INFORMANT             = 5
PROV_ATTR_STARTER               = 6
PROV_ATTR_ENDER                 = 7
PROV_ATTR_AGENT                 = 8
PROV_ATTR_PLAN                  = 9
PROV_ATTR_DELEGATE              = 10
PROV_ATTR_RESPONSIBLE           = 11
PROV_ATTR_GENERATED_ENTITY      = 12
PROV_ATTR_USED_ENTITY           = 13
PROV_ATTR_GENERATION            = 14
PROV_ATTR_USAGE                 = 15
PROV_ATTR_SPECIFIC_ENTITY       = 16
PROV_ATTR_GENERAL_ENTITY        = 17
PROV_ATTR_ALTERNATE1            = 18
PROV_ATTR_ALTERNATE2            = 19
PROV_ATTR_BUNDLE                = 20
PROV_ATTR_INFLUENCEE            = 21
PROV_ATTR_INFLUENCER            = 22
PROV_ATTR_COLLECTION            = 23

# Literal properties
PROV_ATTR_TIME                  = 100
PROV_ATTR_STARTTIME             = 101
PROV_ATTR_ENDTIME               = 102

PROV_RECORD_ATTRIBUTES = (
    # Relations properties
    (PROV_ATTR_ENTITY, u'prov:entity'),
    (PROV_ATTR_ACTIVITY, u'prov:activity'),
    (PROV_ATTR_TRIGGER, u'prov:trigger'),
    (PROV_ATTR_INFORMED, u'prov:informed'),
    (PROV_ATTR_INFORMANT, u'prov:informant'),
    (PROV_ATTR_STARTER, u'prov:starter'),
    (PROV_ATTR_ENDER, u'prov:ender'),
    (PROV_ATTR_AGENT, u'prov:agent'),
    (PROV_ATTR_PLAN, u'prov:plan'),
    (PROV_ATTR_DELEGATE, u'prov:delegate'),
    (PROV_ATTR_RESPONSIBLE, u'prov:responsible'),
    (PROV_ATTR_GENERATED_ENTITY, u'prov:generatedEntity'),
    (PROV_ATTR_USED_ENTITY, u'prov:usedEntity'),
    (PROV_ATTR_GENERATION, u'prov:generation'),
    (PROV_ATTR_USAGE, u'prov:usage'),
    (PROV_ATTR_SPECIFIC_ENTITY, u'prov:specificEntity'),
    (PROV_ATTR_GENERAL_ENTITY, u'prov:generalEntity'),
    (PROV_ATTR_ALTERNATE1, u'prov:alternate1'),
    (PROV_ATTR_ALTERNATE2, u'prov:alternate2'),
    (PROV_ATTR_BUNDLE, u'prov:bundle'),
    (PROV_ATTR_INFLUENCEE, u'prov:influencee'),
    (PROV_ATTR_INFLUENCER, u'prov:influencer'),
    (PROV_ATTR_COLLECTION, u'prov:collection'),
    # Literal properties
    (PROV_ATTR_TIME, u'prov:time'),
    (PROV_ATTR_STARTTIME, u'prov:startTime'),
    (PROV_ATTR_ENDTIME, u'prov:endTime'),
)

PROV_ATTRIBUTE_LITERALS = set([PROV_ATTR_TIME, PROV_ATTR_STARTTIME, PROV_ATTR_ENDTIME])

PROV_RECORD_IDS_MAP = dict((PROV_N_MAP[rec_type_id], rec_type_id) for rec_type_id in PROV_N_MAP)
PROV_ID_ATTRIBUTES_MAP = dict((prov_id, attribute) for (prov_id, attribute) in PROV_RECORD_ATTRIBUTES)
PROV_ATTRIBUTES_ID_MAP = dict((attribute, prov_id) for (prov_id, attribute) in PROV_RECORD_ATTRIBUTES)

_r_xsd_dateTime = re.compile(""" ^
    (?P<year>-?[0-9]{4}) - (?P<month>[0-9]{2}) - (?P<day>[0-9]{2})
    T (?P<hour>[0-9]{2}) : (?P<minute>[0-9]{2}) : (?P<second>[0-9]{2})
    (?P<microsecond>\.[0-9]{1,6})?
    (?P<tz>
      Z | (?P<tz_hr>[-+][0-9]{2}) : (?P<tz_min>[0-9]{2})
    )?
    $ """, re.X)
_r_typed_literal_uri = re.compile(r'^"(?P<value>[^"\\]*(?:\\.[^"\\]*)*)"\^\^<(?P<datatype>[^>\\]*(?:\\.[^>\\]*)*)>$', re.X)
_r_typed_literal_qname = re.compile(r'^"(?P<value>[^"\\]*(?:\\.[^"\\]*)*)"\^\^(?P<datatype>[^>\\]*(?:\\.[^>\\]*)*)$', re.X)

# Datatypes
def _parse_xsd_dateTime(s):
    """Returns datetime or None."""
    m = _r_xsd_dateTime.match(s)
    if m is not None:
        values = m.groupdict()
    if values["microsecond"] is None:
        values["microsecond"] = 0
    else:
        values["microsecond"] = values["microsecond"][1:]
        values["microsecond"] += "0" * (6 - len(values["microsecond"]))
    values = dict((k, int(v)) for k, v in values.iteritems()
                  if not k.startswith("tz"))
    
    return datetime.datetime(**values)

def _ensure_datetime(time):
    if isinstance(time, basestring):
        return _parse_xsd_dateTime(time);
    else:
        return time

def parse_xsd_dateTime(s):
    try:
        return _parse_xsd_dateTime(s)
    except ValueError:
        pass
    return None
    
DATATYPE_PARSERS = {
    datetime.datetime: parse_xsd_dateTime,
}

def parse_datatype(value, datatype):
    if datatype in DATATYPE_PARSERS:
        # found the required parser
        return DATATYPE_PARSERS[datatype](value)
    else:
        # No parser found for the given data type
        raise Exception(u'No parser found for the data type <%s>' % str(datatype))
        
def encoding_PROV_N_value(value):
    if isinstance(value, basestring):
        return '"%s"' % value
    elif isinstance(value, datetime.datetime):
        return value.isoformat()
    elif isinstance(value, float):
        return '"%f" %%%% xsd:float' % value
    else:
        return str(value)

class Literal(object):
    def __init__(self, value, datatype=None, langtag=None):
        self._value = value
        self._datatype = datatype
        self._langtag = langtag
        
    def __str__(self):
        return self.provn_representation()
    
    def get_value(self):
        return self._value
    
    def get_datatype(self):
        return self._datatype
    
    def provn_representation(self):
        if self._langtag:
            # a langtag can only goes with string
            return u'"%s"@%s' % (str(self._value), str(self._langtag))
        else:
            return u'"%s" %%%% %s' % (str(self._value), str(self._datatype))
        
    def json_representation(self):
        if self._langtag:
            # a langtag can only goes with string
            return { '$': str(self._value), 'lang': self._langtag}
        else:
            if isinstance(self._datatype, QName):
                return { '$': str(self._value), 'type': str(self._datatype)}
            else:
                # Assuming it is a valid identifier
                return { '$': str(self._value), 'type': self._datatype.get_uri()}

class Identifier(object):
    def __init__(self, uri):
        self._uri = uri
        
    def get_uri(self):
        return self._uri
    
    def __str__(self):
        return self._uri
    
    def __eq__(self, other):
        return self.get_uri() == other.get_uri() if isinstance(other, Identifier) else False
    
    def __hash__(self):
        return hash(self.get_uri())
    
    def provn_representation(self):
        return u'"%s" %%%% xsd:anyURI' % self._uri
    
    def json_representation(self):
        return { '$': self._uri, 'type': u'xsd:anyURI'}
    
    def rdf_representation(self):
        return URIRef(self.get_uri())
    

class QName(Identifier):
    def __init__(self, namespace, localpart):
        self._namespace = namespace
        self._localpart = localpart
        self._str = ':'.join([namespace._prefix, localpart]) if namespace._prefix else localpart 
        
    def get_namespace(self):
        return self._namespace
    
    def get_localpart(self):
        return self._localpart
    
    def get_uri(self):
        return ''.join([self._namespace._uri, self._localpart])
    
    def __str__(self):
        return self._str
    
    def provn_representation(self):
        return u"'%s'" % self._str
    
    def json_representation(self):
        return { '$': self._str, 'type': u'xsd:QName'}
    

class Namespace(object):
    def __init__(self, prefix, uri):
        self._prefix = prefix
        self._uri = uri
        self._cache = dict()

    def get_prefix(self):
        return self._prefix
            
    def get_uri(self):
        return self._uri
    
    def contains(self, identifier):
        uri = identifier if isinstance(identifier, (str, unicode)) else (identifier.get_uri() if isinstance(identifier, Identifier) else None)
        return uri.startswith(self._uri) if uri else False
    
    def qname(self, identifier):
        uri = identifier if isinstance(identifier, (str, unicode)) else (identifier.get_uri() if isinstance(identifier, Identifier) else None)
        if uri and uri.startswith(self._uri):
            return QName(self, uri[len(self._uri):])
        else:
            return None
        
    def __eq__(self, other):
        return (self._uri == other._uri and self._prefix == other._prefix) if isinstance(other, Namespace) else False
    
    def __getitem__(self, localpart):
        if localpart in self._cache:
            return self._cache[localpart]
        else:
            qname = QName(self, localpart)
            self._cache[localpart] = qname
            return qname
    
XSD = Namespace("xsd",'http://www.w3.org/2001/XMLSchema-datatypes#')
PROV = Namespace("prov",'http://www.w3.org/ns/prov#')
    
### Exceptions

class ProvException(Exception):
    """Base class for exceptions in this module."""
    pass

class ProvExceptionMissingRequiredAttribute(ProvException):
    def __init__(self, record_type, attribute_id):
        self.record_type = record_type
        self.attribute_id = attribute_id

class ProvExceptionNotValidAttribute(ProvException):
    def __init__(self, record_type, attribute, attribute_types):
        self.record_type = record_type
        self.attribute = attribute
        self.attribute_types = attribute_types
        
class ProvExceptionContraint(ProvException):
    def __init__(self, record_type, attribute1, attribute2, msg):
        self.record_type = record_type
        self.attribute1 = attribute1
        self.attribute2 = attribute2
        self.msg = msg

        
# PROV records
class ProvRecord(object):
    """Base class for PROV _records."""
    def __init__(self, bundle, identifier, attributes=None, other_attributes=None, asserted=True):
        self._bundle = bundle
        self._identifier = identifier
        self._asserted = asserted
        self._attributes = None
        self._extra_attributes = None
        if attributes or other_attributes:
            self.add_attributes(attributes, other_attributes)
        
    def get_type(self):
        pass
    
    def get_prov_type(self):
        pass
    
    def get_asserted_types(self):
        if self._extra_attributes:
            prov_type = PROV['type']
            return set([value for attr, value in self._extra_attributes if attr == prov_type])
        return set()
    
    def add_asserted_type(self, type_identifier):
        asserted_types = self.get_asserted_types()
        if type_identifier not in asserted_types:
            if self._extra_attributes is None:
                self._extra_attributes = []
            self._extra_attributes.append((PROV['type'], type_identifier))
    
    def get_attribute(self, attr_name):
        if not self._extra_attributes:
            return None
        results = [value for attr, value in self._extra_attributes if attr == attr_name]
        return results
        
    def get_identifier(self):
        return self._identifier

    def get_label(self):
        label = None
        for attribute in self._extra_attributes:
            if attribute[0]:
                if attribute[0] == PROV['label']:
                    label = attribute[1]
                    # use the first label found
                    break
        return label if label else self._identifier 

    def get_value(self):
        return self.get_attribute(PROV['value'])
        
    def try_qname(self, value):
        identifier = self._bundle.valid_identifier(value)
        if isinstance(identifier, QName):
            # this is a valid QName, return the QName
            return identifier
        else:
            # otherwise, do nothing, return the original value
            return value
        
    def parse_extra_attributes(self, extra_attributes):
        try:
            # This will only work if extra_attributes is a dictionary
            # Converting the dictionary into a list of tuples (i.e. attribute-value pairs) 
            extra_attributes = extra_attributes.items()
        except:
            # Do nothing if it did not work, expect the variable is already a list
            pass
        attr_list = ((self._bundle.valid_identifier(attribute), self.try_qname(value)) for attribute, value in extra_attributes)
        return attr_list
    
    def add_extra_attributes(self, extra_attributes):
        if extra_attributes:
            if self._extra_attributes is None:
                self._extra_attributes = []
            attr_list = self.parse_extra_attributes(extra_attributes)
            # Check attributes for valid qualified names
            self._extra_attributes.extend(attr_list)
            
    def add_attributes(self, attributes, extra_attributes):
        if attributes:
            if self._attributes is None:
                self._attributes = attributes
            else:
                self._attributes.update(attributes)
        self.add_extra_attributes(extra_attributes)
    
    def get_attributes(self):
        return (self._attributes, self._extra_attributes)
    
    def get_bundle(self):
        return self._bundle
    
    def _parse_identifier(self, value):
        try:
            return value.get_identifier()
        except:
            return self._bundle.valid_identifier(value)
    
    def _parse_record(self, attribute, attribute_types):
        # check to see if there is an existing record matching the attribute (as the record's identifier)
        existing_record = self._bundle.get_record(attribute)
        if existing_record is None:
            # try to see if there is a bundle with the id
            existing_record = self._bundle.get_bundle(attribute)
        if existing_record and isinstance(existing_record, attribute_types):
            return existing_record
        else:
            if hasattr(attribute_types, '__getitem__'):
                # it is a list
                klass = attribute_types[0] # get the first class
            else:
                klass = attribute_types # only one class provided
            if issubclass(klass, ProvRecord):
                # Create an inferred record for the id given:
                return self._bundle.add_inferred_record(klass, attribute)
        return None
    
    def _parse_attribute(self, attribute, attribute_types):
        if attribute_types is Identifier:
            return self._parse_identifier(attribute)
        # attempt to find an existing record
        record = self._parse_record(attribute, attribute_types)
        if record:
            return record
        else:
            # It is not a record, try to parse it with known datatype parsers
            if isinstance(attribute_types, collections.Iterable):
                for datatype in attribute_types:
                    data = parse_datatype(attribute, datatype)
                    if data:
                        return data
            else:
                # only one datatype provided
                datatype = attribute_types
                try:
                    return parse_datatype(attribute, datatype)
                except:
                    return None
        return None        
    
    def _validate_attribute(self, attribute, attribute_types):
        if isinstance(attribute, attribute_types):
            # The attribute is of a required type
            # Return it
            return attribute
        else:
            # The attribute is not of a valid type
            # Attempt to parse it
            parsed_value = self._parse_attribute(attribute, attribute_types)
            if parsed_value is None:
                raise ProvExceptionNotValidAttribute(self.get_type(), attribute, attribute_types)
            return parsed_value
        
                
    def required_attribute(self, attributes, attribute_id, attribute_types):
        if attribute_id not in attributes:
            # Raise an exception about the missing attribute
            raise ProvExceptionMissingRequiredAttribute(self.get_type(), attribute_id)
        # Found the required attribute
        attribute = attributes.get(attribute_id)
        return self._validate_attribute(attribute, attribute_types)
            
    def optional_attribute(self, attributes, attribute_id, attribute_types):
        if attribute_id not in attributes:
            # Because this is optional, return nothing
            return None
        # Found the optional attribute
        attribute = attributes.get(attribute_id)
        if attribute is None:
            return None
        # Validate its type
        return self._validate_attribute(attribute, attribute_types)
    
                
    def __eq__(self, other):
        if self.__class__ <> other.__class__:
            return False
        if self._identifier and not (self._identifier == other._identifier):
            return False
        if self._asserted != other._asserted:
            return False
        if self._attributes and other._attributes:
            if len(self._attributes) <> len(other._attributes):
                return False
            for attr, value_a in self._attributes.items():
                value_b = other._attributes[attr]
                if isinstance(value_a, ProvRecord) and value_a._identifier:
                    if not (value_a._identifier == value_b._identifier):
                        return False
                elif not (value_a == value_b):
                    return False
        elif other._attributes and not self._attributes:
            other_attrs = [(key, value) for key, value in other._attributes.items() if value is not None]
            if other_attrs:
                # the other's attributes set is not empty.
                return False
        elif self._attributes and not other._attributes:
            my_attrs = [(key, value) for key, value in self._attributes.items() if value is not None]
            if my_attrs:
                # my attributes set is not empty.
                return False
        if self._extra_attributes <> other._extra_attributes:
            return False
        return True 
          
    def __str__(self):
        return self.get_provn()
    
    def get_provn(self, _indent_level=0):
        items = []
        if self._identifier:
            items.append(str(self._identifier))
        if self._attributes:
            for (attr, value) in self._attributes.items():
                if value is None:
                    items.append('-')
                else:
                    if isinstance(value, ProvRecord):
                        record_id = value.get_identifier()
                        items.append(str(record_id))
                    else:
                        # Assuming this is a datetime or QName value
                        items.append(value.isoformat() if isinstance(value, datetime.datetime) else str(value))
        
        if self._extra_attributes:
            extra = []
            for (attr, value) in self._extra_attributes:
                try:
                    # try if there is a prov-n representation defined
                    provn_represenation = value.provn_representation()
                except:
                    provn_represenation = encoding_PROV_N_value(value)
                extra.append('%s=%s' % (str(attr), provn_represenation))
            if extra:
                items.append('[%s]' % ', '.join(extra))
        prov_n = '%s(%s)' % (PROV_N_MAP[self.get_type()], ', '.join(items))
        return prov_n if self._asserted else '// ' + prov_n
    
    def rdf(self, graph=None, subj=None):
        if graph is None:
            graph = Graph()
        if subj is None:
            # this method need a subject as relations may not have identifiers
            return graph
<<<<<<< HEAD
=======
        if self._attributes:
            for (attr, value) in self._attributes.items():
                if value is None:
                    continue
                pred = PROV[PROV_ID_ATTRIBUTES_MAP[attr].split('prov:')[1]].rdf_representation()
                try:
                    # try if there is a RDF representation defined
                    obj = value.rdf_representation()
                except:
                    obj = RDFLiteral(value)
                graph.add((subj, pred, obj))
>>>>>>> 367e4228
        if self._extra_attributes:
            for (attr, value) in self._extra_attributes:
                pred = attr.rdf_representation() if attr != PROV['type'] else RDF.type
                try:
                    # try if there is a RDF representation defined
                    obj = value.rdf_representation()
                except:
                    obj = RDFLiteral(value)
                graph.add((subj, pred, obj))
        return graph
        
    def is_asserted(self):
        return self._asserted
    
    def is_element(self):
        return False
    
    def is_relation(self):
        return False

class ProvElement(ProvRecord):
    def is_element(self):
        return True
    
    def rdf(self, graph=None):
        if graph is None:
            graph = Graph()
        uri = self.get_identifier().rdf_representation()
        type_uri = self.get_prov_type().rdf_representation()
        graph.add((uri, RDF.type, type_uri))
        ProvRecord.rdf(self, graph, uri)
        return graph

class ProvRelation(ProvRecord):
    def is_relation(self):
        return True

    def rdf(self, graph=None):
        if graph is None:
            graph = Graph()
        for idx, (attr, value) in enumerate(self._attributes.items()):
            if idx == 0:
                subj = value.get_identifier().rdf_representation()
            elif idx == 1:
                obj = value.get_identifier().rdf_representation()
        pred = PROV[PROV_N_MAP[self.get_type()]].rdf_representation()
        graph.add((subj, pred, obj))
        subj = pred
        if self._extra_attributes:
            for (attr, value) in self._extra_attributes:
                pred = attr.rdf_representation() if attr != PROV['type'] else RDF.type
                try:
                    # try if there is a RDF representation defined
                    obj = value.rdf_representation()
                except:
                    obj = RDFLiteral(value)
                graph.add((subj, pred, obj))
        return graph

### Component 1: Entities and Activities

class ProvEntity(ProvElement):
    def get_type(self):
        return PROV_REC_ENTITY
    
    def get_prov_type(self):
        return PROV['Entity']
    
#    def rdf(self, graph, context_id):
#        pass
    

class ProvActivity(ProvElement):
    def get_type(self):
        return PROV_REC_ACTIVITY
    
    def get_prov_type(self):
        return PROV['Activity']
    
    def add_attributes(self, attributes, extra_attributes):
        startTime = self.optional_attribute(attributes, PROV_ATTR_STARTTIME, datetime.datetime)
        endTime = self.optional_attribute(attributes, PROV_ATTR_ENDTIME, datetime.datetime)
        if startTime and endTime and startTime > endTime:
            #TODO Raise logic exception here
            pass
        attributes = OrderedDict()
        attributes[PROV_ATTR_STARTTIME] = startTime
        attributes[PROV_ATTR_ENDTIME] = endTime
            
        ProvElement.add_attributes(self, attributes, extra_attributes)

    # Convenient methods
    def set_time(self, startTime=None, endTime=None):
        # The _attributes dict should have been initialised
        if startTime is not None:
            self._attributes[PROV_ATTR_STARTTIME] = startTime
        if endTime is not None:
            self._attributes[PROV_ATTR_ENDTIME] = endTime


class ProvGeneration(ProvRelation):
    def get_type(self):
        return PROV_REC_GENERATION
    
    def get_prov_type(self):
        return PROV['Generation']
    
    def add_attributes(self, attributes, extra_attributes):
        # Required attributes
        entity = self.required_attribute(attributes, PROV_ATTR_ENTITY, (ProvEntity, ProvAgent)) 
        # Optional attributes
        activity = self.optional_attribute(attributes, PROV_ATTR_ACTIVITY, ProvActivity)
        time = self.optional_attribute(attributes, PROV_ATTR_TIME, datetime.datetime)
        
        attributes = OrderedDict()
        attributes[PROV_ATTR_ENTITY] = entity 
        attributes[PROV_ATTR_ACTIVITY] = activity
        attributes[PROV_ATTR_TIME] = time
        
        ProvRelation.add_attributes(self, attributes, extra_attributes)


class ProvUsage(ProvRelation):
    def get_type(self):
        return PROV_REC_USAGE
    
    def get_prov_type(self):
        return PROV['Usage']
    
    def add_attributes(self, attributes, extra_attributes):
        # Required attributes
        activity = self.required_attribute(attributes, PROV_ATTR_ACTIVITY, ProvActivity)
        # Optional attributes
        entity = self.optional_attribute(attributes, PROV_ATTR_ENTITY, (ProvEntity, ProvAgent)) 
        time = self.optional_attribute(attributes, PROV_ATTR_TIME, datetime.datetime)
        
        attributes = OrderedDict()
        attributes[PROV_ATTR_ACTIVITY] = activity
        attributes[PROV_ATTR_ENTITY] = entity
        attributes[PROV_ATTR_TIME] = time
        ProvRelation.add_attributes(self, attributes, extra_attributes)

class ProvCommunication(ProvRelation):
    def get_type(self):
        return PROV_REC_COMMUNICATION
    
    def get_prov_type(self):
        return PROV['Communication']
    
    def add_attributes(self, attributes, extra_attributes):
        # Required attributes
        informed = self.required_attribute(attributes, PROV_ATTR_INFORMED, ProvActivity)
        informant = self.required_attribute(attributes, PROV_ATTR_INFORMANT, ProvActivity)
        
        attributes = OrderedDict()
        attributes[PROV_ATTR_INFORMED] = informed
        attributes[PROV_ATTR_INFORMANT] = informant
        ProvRelation.add_attributes(self, attributes, extra_attributes)

class ProvStart(ProvRelation):
    def get_type(self):
        return PROV_REC_START
    
    def get_prov_type(self):
        return PROV['Start']
    
    def add_attributes(self, attributes, extra_attributes):
        # Required attributes
        activity = self.required_attribute(attributes, PROV_ATTR_ACTIVITY, ProvActivity)
        # Optional attributes
        trigger = self.optional_attribute(attributes, PROV_ATTR_TRIGGER, (ProvEntity, ProvAgent))
        starter = self.optional_attribute(attributes, PROV_ATTR_STARTER, ProvActivity)
        time = self.optional_attribute(attributes, PROV_ATTR_TIME, datetime.datetime)

        attributes = OrderedDict()
        attributes[PROV_ATTR_ACTIVITY] = activity
        attributes[PROV_ATTR_TRIGGER] = trigger
        attributes[PROV_ATTR_STARTER] = starter
        attributes[PROV_ATTR_TIME] = time
        ProvRelation.add_attributes(self, attributes, extra_attributes)
        
class ProvEnd(ProvRelation):
    def get_type(self):
        return PROV_REC_END
    
    def get_prov_type(self):
        return PROV['End']
    
    def add_attributes(self, attributes, extra_attributes):
        # Required attributes
        activity = self.required_attribute(attributes, PROV_ATTR_ACTIVITY, ProvActivity)
        # Optional attributes
        trigger = self.optional_attribute(attributes, PROV_ATTR_TRIGGER, (ProvEntity, ProvAgent))
        ender = self.optional_attribute(attributes, PROV_ATTR_ENDER, ProvActivity)
        time = self.optional_attribute(attributes, PROV_ATTR_TIME, datetime.datetime)
        
        attributes = OrderedDict()
        attributes[PROV_ATTR_ACTIVITY] = activity
        attributes[PROV_ATTR_TRIGGER] = trigger
        attributes[PROV_ATTR_ENDER] = ender
        attributes[PROV_ATTR_TIME] = time
        ProvRelation.add_attributes(self, attributes, extra_attributes)


class ProvInvalidation(ProvRelation):
    def get_type(self):
        return PROV_REC_INVALIDATION
    
    def get_prov_type(self):
        return PROV['Invalidation']
    
    def add_attributes(self, attributes, extra_attributes):
        # Required attributes
        entity = self.required_attribute(attributes, PROV_ATTR_ENTITY, (ProvEntity, ProvAgent))
        # Optional attributes
        activity = self.optional_attribute(attributes, PROV_ATTR_ACTIVITY, ProvActivity)
        time = self.optional_attribute(attributes, PROV_ATTR_TIME, datetime.datetime)
        
        attributes = OrderedDict()
        attributes[PROV_ATTR_ENTITY] = entity
        attributes[PROV_ATTR_ACTIVITY] = activity
        attributes[PROV_ATTR_TIME] = time
        ProvRelation.add_attributes(self, attributes, extra_attributes)


### Component 2: Derivations

class ProvDerivation(ProvRelation):
    def get_type(self):
        return PROV_REC_DERIVATION
    
    def get_prov_type(self):
        return PROV['Derivation']
    
    def add_attributes(self, attributes, extra_attributes):
        # Required attributes
        generatedEntity = self.required_attribute(attributes, PROV_ATTR_GENERATED_ENTITY, (ProvEntity, ProvAgent))
        usedEntity = self.required_attribute(attributes, PROV_ATTR_USED_ENTITY, (ProvEntity, ProvAgent))
        # Optional attributes
        activity = self.optional_attribute(attributes, PROV_ATTR_ACTIVITY, ProvActivity) 
        generation = self.optional_attribute(attributes, PROV_ATTR_GENERATION, ProvGeneration)
        usage = self.optional_attribute(attributes, PROV_ATTR_USAGE, ProvUsage)
        
        attributes = OrderedDict()
        attributes[PROV_ATTR_GENERATED_ENTITY]= generatedEntity
        attributes[PROV_ATTR_USED_ENTITY]= usedEntity
        attributes[PROV_ATTR_ACTIVITY]= activity
        attributes[PROV_ATTR_GENERATION] = generation
        attributes[PROV_ATTR_USAGE] = usage
        ProvRelation.add_attributes(self, attributes, extra_attributes)


### Component 3: Agents, Responsibility, and Influence

class ProvAgent(ProvElement):
    def get_type(self):
        return PROV_REC_AGENT
    
    def get_prov_type(self):
        return PROV['Agent']

    
class ProvAttribution(ProvRelation):
    def get_type(self):
        return PROV_REC_ATTRIBUTION
    
    def get_prov_type(self):
        return PROV['Attribution']
    
    def add_attributes(self, attributes, extra_attributes):
        # Required attributes
        entity = self.required_attribute(attributes, PROV_ATTR_ENTITY, (ProvEntity, ProvAgent))
        agent = self.required_attribute(attributes, PROV_ATTR_AGENT, (ProvAgent, ProvEntity))
        
        attributes = OrderedDict()
        attributes[PROV_ATTR_ENTITY] = entity
        attributes[PROV_ATTR_AGENT] = agent
        ProvRelation.add_attributes(self, attributes, extra_attributes)

class ProvAssociation(ProvRelation):
    def get_type(self):
        return PROV_REC_ASSOCIATION
    
    def get_prov_type(self):
        return PROV['Association']
    
    def add_attributes(self, attributes, extra_attributes):
        # Required attributes
        activity = self.required_attribute(attributes, PROV_ATTR_ACTIVITY, ProvActivity) 
        # Optional attributes
        agent = self.optional_attribute(attributes, PROV_ATTR_AGENT, (ProvAgent, ProvEntity))
        plan = self.optional_attribute(attributes, PROV_ATTR_PLAN, (ProvEntity, ProvAgent))
        
        attributes = OrderedDict()
        attributes[PROV_ATTR_ACTIVITY]= activity
        attributes[PROV_ATTR_AGENT]= agent
        attributes[PROV_ATTR_PLAN]= plan
        ProvRelation.add_attributes(self, attributes, extra_attributes)


class ProvDelegation(ProvRelation):
    def get_type(self):
        return PROV_REC_DELEGATION
    
    def get_prov_type(self):
        return PROV['Delegation']
    
    def add_attributes(self, attributes, extra_attributes):
        # Required attributes
        delegate = self.required_attribute(attributes, PROV_ATTR_DELEGATE, (ProvAgent, ProvEntity)) 
        responsible = self.required_attribute(attributes, PROV_ATTR_RESPONSIBLE, (ProvAgent, ProvEntity))
        # Optional attributes
        activity = self.optional_attribute(attributes, PROV_ATTR_ACTIVITY, ProvActivity)
        
        attributes = OrderedDict()
        attributes[PROV_ATTR_DELEGATE] = delegate
        attributes[PROV_ATTR_RESPONSIBLE] = responsible
        attributes[PROV_ATTR_ACTIVITY]= activity
        ProvRelation.add_attributes(self, attributes, extra_attributes)

class ProvInfluence(ProvRelation):
    def get_type(self):
        return PROV_REC_INFLUENCE
    
    def get_prov_type(self):
        return PROV['Influence']
    
    def add_attributes(self, attributes, extra_attributes):
        # Required attributes
        influencee = self.required_attribute(attributes, PROV_ATTR_INFLUENCEE, ProvElement) 
        influencer = self.required_attribute(attributes, PROV_ATTR_INFLUENCER, ProvElement)
        
        attributes = OrderedDict()
        attributes[PROV_ATTR_INFLUENCEE] = influencee
        attributes[PROV_ATTR_INFLUENCER] = influencer
        ProvRelation.add_attributes(self, attributes, extra_attributes)


### Component 4: Bundles

# See below

### Component 5: Alternate Entities

class ProvSpecialization(ProvRelation):
    def get_type(self):
        return PROV_REC_SPECIALIZATION
    
    def get_prov_type(self):
        return PROV['Specialization']
    
    def add_attributes(self, attributes, extra_attributes):
        # Required attributes
        specificEntity = self.required_attribute(attributes, PROV_ATTR_SPECIFIC_ENTITY, (ProvEntity, ProvAgent)) 
        generalEntity = self.required_attribute(attributes, PROV_ATTR_GENERAL_ENTITY, (ProvEntity, ProvAgent))
        
        attributes = OrderedDict()
        attributes[PROV_ATTR_SPECIFIC_ENTITY]= specificEntity
        attributes[PROV_ATTR_GENERAL_ENTITY]= generalEntity
        ProvRelation.add_attributes(self, attributes, extra_attributes)


class ProvAlternate(ProvRelation):
    def get_type(self):
        return PROV_REC_ALTERNATE
    
    def get_prov_type(self):
        return PROV['Alternate']
    
    def add_attributes(self, attributes, extra_attributes):
        # Required attributes
        alternate1 = self.required_attribute(attributes, PROV_ATTR_ALTERNATE1, (ProvEntity, ProvAgent)) 
        alternate2 = self.required_attribute(attributes, PROV_ATTR_ALTERNATE2, (ProvEntity, ProvAgent))
        
        attributes = OrderedDict()
        attributes[PROV_ATTR_ALTERNATE1]= alternate1
        attributes[PROV_ATTR_ALTERNATE2]= alternate2
        ProvRelation.add_attributes(self, attributes, extra_attributes)

class ProvMention(ProvSpecialization):
    def get_type(self):
        return PROV_REC_MENTION
    
    def get_prov_type(self):
        return PROV['Mention']
    
    def add_attributes(self, attributes, extra_attributes):
        # Required attributes
        specificEntity = self.required_attribute(attributes, PROV_ATTR_SPECIFIC_ENTITY, (ProvEntity, ProvAgent)) 
        generalEntity = self.required_attribute(attributes, PROV_ATTR_GENERAL_ENTITY, Identifier)
        bundle = self.required_attribute(attributes, PROV_ATTR_BUNDLE, Identifier)
        #=======================================================================
        # # This is disabled so that mentionOf can refer to bundle that is not defined in the same place
        # bundle = self.required_attribute(attributes, PROV_ATTR_BUNDLE, ProvBundle)
        # # Check if generalEntity is in the bundle
        # if generalEntity.get_bundle() is not bundle:
        #    raise ProvExceptionContraint(PROV_REC_MENTION, generalEntity, bundle, 'The generalEntity must belong to the bundle')
        #=======================================================================
        
        attributes = OrderedDict()
        attributes[PROV_ATTR_SPECIFIC_ENTITY]= specificEntity
        attributes[PROV_ATTR_GENERAL_ENTITY]= generalEntity
        attributes[PROV_ATTR_BUNDLE]= bundle
        ProvRelation.add_attributes(self, attributes, extra_attributes)


### Component 6: Collections

class ProvMembership(ProvRelation):
    def get_type(self):
        return PROV_REC_MEMBERSHIP
    
    def get_prov_type(self):
        return PROV['Membership']
    
    def add_attributes(self, attributes, extra_attributes):
        # Required attributes
        collection = self.required_attribute(attributes, PROV_ATTR_COLLECTION, (ProvEntity, ProvAgent)) 
        entity = self.required_attribute(attributes, PROV_ATTR_ENTITY, (ProvEntity, ProvAgent))
        
        attributes = OrderedDict()
        attributes[PROV_ATTR_COLLECTION]= collection
        attributes[PROV_ATTR_ENTITY]= entity
        ProvRelation.add_attributes(self, attributes, extra_attributes)

# Class mappings from PROV record type    
PROV_REC_CLS = {
    PROV_REC_ENTITY                 : ProvEntity,
    PROV_REC_ACTIVITY               : ProvActivity,
    PROV_REC_GENERATION             : ProvGeneration,
    PROV_REC_USAGE                  : ProvUsage,
    PROV_REC_COMMUNICATION          : ProvCommunication,
    PROV_REC_START                  : ProvStart,
    PROV_REC_END                    : ProvEnd,
    PROV_REC_INVALIDATION           : ProvInvalidation,
    PROV_REC_DERIVATION             : ProvDerivation,
    PROV_REC_AGENT                  : ProvAgent,
    PROV_REC_ATTRIBUTION            : ProvAttribution,
    PROV_REC_ASSOCIATION            : ProvAssociation,
    PROV_REC_DELEGATION             : ProvDelegation,
    PROV_REC_INFLUENCE              : ProvInfluence,
    PROV_REC_SPECIALIZATION         : ProvSpecialization,
    PROV_REC_ALTERNATE              : ProvAlternate,
    PROV_REC_MENTION                : ProvMention,
    PROV_REC_MEMBERSHIP             : ProvMembership,
}


# Bundle
class NamespaceManager(dict):
    def __init__(self, default_namespaces={}, default=None):
        self._default_namespaces = {}
        self._default_namespaces.update(default_namespaces)
        self._namespaces = {}
        self.update(self._default_namespaces)
        self._default = default
        # TODO check if default is in the default namespaces
        self._anon_id_count = 0 
        self._rename_map = {}
        
    def get_namespace(self, uri):
        for namespace in self.values():
            if uri == namespace._uri:
                return namespace
        return None
    
    def get_registered_namespaces(self):
        return self._namespaces.values()
    
    def set_default_namespace(self, uri):
        self._default = Namespace('', uri)
        self[''] = self._default  
        
    def get_default_namespace(self):
        return self._default
    
    def add_namespace(self, namespace):
        if namespace in self.values():
            # no need to do anything
            return
        if namespace in self._rename_map:
            # already renamed and added
            return
        
        prefix = namespace.get_prefix()
        if prefix in self:
            # Conflicting prefix
            new_prefix = self._get_unused_prefix(prefix)
            new_namespace = Namespace(new_prefix, namespace.get_uri())
            self._rename_map[namespace] = new_namespace
            prefix = new_prefix
            namespace = new_namespace
        self._namespaces[prefix] = namespace
        self[prefix] = namespace
    
    def get_valid_identifier(self, identifier):
        if not identifier:
            return None
        if isinstance(identifier, Identifier):
            if isinstance(identifier, QName):
                # Register the namespace if it has not been registered before
                namespace = identifier.get_namespace() 
                if namespace not in self.values():
                    self.add_namespace(namespace)
            # return the original identifier
            return identifier
        elif isinstance(identifier, (str, unicode)):
            if identifier.startswith('_:'):
                return None
            elif ':' in identifier:
                # check if the identifier contains a registered prefix
                prefix, local_part = identifier.split(':', 1)
                if prefix in self:
                    # return a new QName
                    return self[prefix][local_part]
                else:
                    # treat as a URI (with the first part as its scheme)
                    # check if the URI can be compacted
                    for namespace in self.values():
                        if identifier.startswith(namespace.get_uri()):
                            # create a QName with the namespace
                            return namespace[identifier.replace(namespace.get_uri(), '')] 
                    # return an Identifier with the given URI
                    return Identifier(identifier)
            elif self._default:
                # create and return an identifier in the default namespace
                return self._default[identifier]
            else:
                # TODO Should an exception raised here
                return Identifier(identifier) 
    
    def get_anonymous_identifier(self, local_prefix='id'):
        self._anon_id_count += 1
        return Identifier('_:%s%d' % (local_prefix, self._anon_id_count))
    
    def _get_unused_prefix(self, original_prefix):
        if original_prefix not in self:
            return original_prefix
        count = 1
        while True:
            new_prefix = '_'.join((original_prefix, str(count)))
            if new_prefix in self:
                count += 1
            else:
                return new_prefix
        

class ProvBundle(ProvEntity):
    def __init__(self, bundle=None, identifier=None, attributes=None, other_attributes=None, asserted=True):
        # Initializing bundle-specific attributes
        self._records = list()
        self._id_map = dict()
        self._bundles = dict()
        if bundle is None:
            self._namespaces = NamespaceManager({ PROV.get_prefix(): PROV, XSD.get_prefix(): XSD})
        else:
            self._namespaces = bundle._namespaces
        
        # Initializing record-specific attributes
        super(ProvBundle, self).__init__(bundle, identifier, attributes, other_attributes, asserted)
        
    # Bundle configurations
    def set_default_namespace(self, uri):
        self._namespaces.set_default_namespace(uri)
        
    def get_default_namespace(self):
        return self._namespaces.get_default_namespace()
        
    def add_namespace(self, namespace_or_prefix, uri=None):
        if uri is None:
            self._namespaces.add_namespace(namespace_or_prefix)
        else:
            self._namespaces.add_namespace(Namespace(namespace_or_prefix, uri))

    def get_registered_namespaces(self):
        return self._namespaces.get_registered_namespaces()
        
    def valid_identifier(self, identifier):
        return self._namespaces.get_valid_identifier(identifier) 
        
    def get_anon_id(self, record):
        #TODO Implement a dict of self-generated anon ids for records without identifier
        return self._namespaces.get_anonymous_identifier()
    
    def get_records(self, class_or_type_or_tuple=None):
        if class_or_type_or_tuple is None:
            return self._records
        else:
            return filter(lambda rec: isinstance(rec, class_or_type_or_tuple), self._records)

    
    def get_record(self, identifier):
        try:
            valid_id = self.valid_identifier(identifier)
            return self._id_map[valid_id]
        except:
            # looking up the parent bundle
            if self._bundle is not None:
                return self._bundle.get_record(valid_id)
            else:
                return None
    
    def get_bundle(self, identifier):
        try:
            valid_id = self.valid_identifier(identifier)
            return self._bundles[valid_id]
        except:
            # looking up the parent bundle
            if self._bundle is not None:
                return self._bundle.get_bundle(valid_id)
            else:
                return None
        
    # PROV-JSON serialization/deserialization    
    class JSONEncoder(json.JSONEncoder):
        def default(self, o):
            if isinstance(o, ProvBundle):
                return o._encode_JSON_container()
            else:
                # Use the default encoder instead
                return json.JSONEncoder.default(self, o)
            
    class JSONDecoder(json.JSONDecoder):
        def decode(self, s):
            json_container = json.JSONDecoder.decode(self, s)
            result = ProvBundle()
            result._decode_JSON_container(json_container)
            return result
    
    def _encode_json_representation(self, value):
        try:
            return value.json_representation()
        except AttributeError:
            if isinstance(value, datetime.datetime):
                return { '$': value.isoformat(), 'type': u'xsd:dateTime'}
            else:
                return value
    
    def _decode_json_representation(self, literal):
        try:
            value = literal['$']
            if 'lang' in literal:
                return Literal(value, langtag=literal['lang'])
            else:
                datatype = literal['type']
                # TODO Add a proper XSD datatype converter to replace this, e.g. for integers or floats
                if datatype == u'xsd:anyURI':
                    return Identifier(value)
                elif datatype == u'xsd:QName':
                    return self.valid_identifier(value)
                elif datatype == u'xsd:dateTime':
                    return parse_xsd_dateTime(value)
                else:
                    return Literal(value, self.valid_identifier(datatype))
        except:
            # simple type, just return it
            return literal
        
    def _encode_JSON_container(self):
        container = defaultdict(dict)
        
        if self._bundle is None:
            # This is the top-level bundle, we need to define namespaces
            prefixes = {}
            for namespace in self._namespaces.get_registered_namespaces():
                prefixes[namespace.get_prefix()] = namespace.get_uri()
            if self._namespaces._default:
                prefixes['$'] = self._namespaces._default.get_uri()
            container[u'prefix'] = prefixes
            
        ids = {}
        # generating/mapping all record identifiers 
        for record in self._records:
            ids[record] = record._identifier if record._identifier else self.get_anon_id(record)
        for record in self._records:
            rec_type = record.get_type()
            rec_label = PROV_N_MAP[rec_type]
            identifier = str(ids[record])
            
            if rec_type == PROV_REC_BUNDLE:
                # encoding the sub-bundle
                record_json = record._encode_JSON_container()
            else:
                record_json = {}
                if record._attributes:
                    for (attr, value) in record._attributes.items():
                        if isinstance(value, ProvRecord):
                            attr_record_id = ids[value]
                            record_json[PROV_ID_ATTRIBUTES_MAP[attr]] = str(attr_record_id) 
                        elif value is not None:
                            # Assuming this is a datetime value
                            record_json[PROV_ID_ATTRIBUTES_MAP[attr]] = value.isoformat() if isinstance(value, datetime.datetime) else str(value)
                if record._extra_attributes:
                    for (attr, value) in record._extra_attributes:
                        attr_id = str(attr)
                        value_json = self._encode_json_representation(value)
                        if attr_id in record_json:
                            # Multi-value attribute
                            existing_value = record_json[attr_id]
                            try:
                                # Add the value to the current list of values
                                existing_value.add(value_json)
                            except:
                                # But if the existing value is not a list, it'll fail
                                # create the list for the existing value and the second value
                                record_json[attr_id] = [existing_value, value_json]
                        else:
                            record_json[attr_id] = value_json
            container[rec_label][identifier] = record_json
        
        return container
    
    def _decode_JSON_container(self, jc):
        if u'prefix' in jc:
            prefixes = jc[u'prefix']
            for prefix, uri in prefixes.items():
                if prefix <> '$':
                    self.add_namespace(Namespace(prefix, uri))
                else:
                    self.set_default_namespace(uri)
        records = sorted([(PROV_RECORD_IDS_MAP[rec_type], rec_id, jc[rec_type][rec_id])
                          for rec_type in jc if rec_type <> u'prefix'
                          for rec_id in jc[rec_type]],
                         key=lambda tuple_rec: tuple_rec[0])
        
        record_map = {}
        # Create all the records before setting their attributes
        for (record_type, identifier, content) in records:
            if record_type == PROV_REC_BUNDLE:
                bundle = self.bundle(identifier)
                bundle._decode_JSON_container(content)
            else:
                record_map[identifier] = self.add_record(record_type, identifier, None, None)
        for (record_type, identifier, attributes) in records:
            if record_type <> PROV_REC_BUNDLE:
                record = record_map[identifier]
                
                if hasattr(attributes, 'items'): # it is a dict
                    # There is only one element, create a singleton list
                    elements = [attributes] 
                else: # expect it to be a list
                    # There are more than one element
                    # TODO: Fix this, we only accept one element (the first one)
                    elements = [attributes[0]]
                    
                for element in elements:    
                    prov_attributes = {}
                    extra_attributes = []
                    # Splitting PROV attributes and the others
                    for attr, value in element.items():
                        if attr in PROV_ATTRIBUTES_ID_MAP:
                            prov_attributes[PROV_ATTRIBUTES_ID_MAP[attr]] = record_map[value] if (isinstance(value, (str, unicode)) and value in record_map) else self._decode_json_representation(value)
                        else:
                            attr_id = self.valid_identifier(attr)
                            if isinstance(value, list):
                                # Parsing multi-value attribute
                                extra_attributes.extend((attr_id, self._decode_json_representation(value_single)) for value_single in value)
                            else:
                                # add the single-value attribute
                                extra_attributes.append((attr_id, self._decode_json_representation(value)))
                    # TODO: This won't work when there are more than one element
                    record.add_attributes(prov_attributes, extra_attributes)
        
    # Miscellaneous functions
    def get_type(self):
        return PROV_REC_BUNDLE
    
    def get_provn(self, _indent_level=0):
        indentation = '' +  ('  ' * _indent_level)
        newline = '\n' + ('  ' * (_indent_level + 1))
        
        # if this is the document, start the document; otherwise, start the bundle
        records = ['document'] if self._bundle is None else ['bundle %s' % self._identifier]
        
        if self._bundle is None:
            # print out prefixes in the top-level document
            # TODO: Add support for bundle-level namespace declarations
            # TODO: Add support for the default namespace
            records.extend(['prefix %s <%s>' % (namespace.get_prefix(), namespace.get_uri()) for namespace in self._namespaces.get_registered_namespaces()])
        
        # a blank line between the prefixes and the assertions
        records.append('')
        # adding all the records
        records.extend([record.get_provn(_indent_level + 1) for record in self._records])
        provn_str = newline.join(records) + '\n'
        # closing the structure
        provn_str += indentation + ('endDocument' if self._bundle is None else 'endBundle')
        return provn_str
        
    def rdf(self, graph=None):
        if self._bundle is None:
            # top bundle
            if graph is None:
                graph = ConjunctiveGraph()
        else:
            # graph should not None here
            uri = self.get_identifier().rdf_representation()
            graph = Graph(graph.store, uri)
        
        for prefix, namespace in self._namespaces.items():
            graph.bind(prefix, namespace.get_uri())
        
        for record in self._records:
            if record.is_asserted():
<<<<<<< HEAD
                record.rdf(graph)    
=======
                record.rdf(graph)
>>>>>>> 367e4228
        return graph
    
    def __eq__(self, other):
        try:
            other_records = set(other._records)
        except:
            # other is not a bundle
            return False
        this_records = set(self._records)
        if len(this_records) <> len(other_records):
            return False
        # check if all records for equality
        for record_a in this_records:
            if record_a._identifier:
                if record_a.get_type() == PROV_REC_BUNDLE:
                    record_b = other.get_bundle(record_a._identifier)
                else:
                    record_b = other.get_record(record_a._identifier)
                if record_b: 
                    if record_a == record_b:
                        other_records.remove(record_b)
                        continue
                    else:
                        logger.debug("Inequal PROV records:")
                        logger.debug("%s" % str(record_a))
                        logger.debug("%s" % str(record_b))
                        return False
                else:
                    logger.debug("Could not find a record with this identifier: %s" % str(record_a._identifier))
                    return False
            else:
                # Manually look for the record
                found = False
                for record_b in other_records:
                    if record_a == record_b:
                        other_records.remove(record_b)
                        found = True
                        break
                if not found:
                    logger.debug("Could not find this record: %s" % str(record_a))
                    return False
        return True
            
    # Provenance statements
    def _add_record(self, record):
        self._records.append(record)
        if record._identifier:
            if record.get_type() == PROV_REC_BUNDLE:
                # Don't mix bunle ids with normal record ids.
                self._bundles[record._identifier] = record
            else:
                self._id_map[record._identifier] = record
                
    def add_record(self, record_type, identifier, attributes=None, other_attributes=None, asserted=True):
        new_record = PROV_REC_CLS[record_type](self, self.valid_identifier(identifier), attributes, other_attributes, asserted)
        self._add_record(new_record)
        return new_record
    
    def add_inferred_record(self, record_cls, identifier):
        record_id = self.valid_identifier(identifier);
        record = record_cls(self, record_id, asserted=False)
        self._add_record(record)
        return record
        
    def add_bundle(self, identifier, bundle):
        '''Add a sub-bundle to the current bundle
        '''
        valid_id = self.valid_identifier(identifier)
        self._bundles[valid_id] = bundle
        bundle._bundle = self
        # TODO: Check namespace duplications, existing identifier
    
    def add_element(self, record_type, identifier, attributes=None, other_attributes=None):
        return self.add_record(record_type, identifier, attributes, other_attributes)
        
    def entity(self, identifier, other_attributes=None):
        return self.add_element(PROV_REC_ENTITY, identifier, None, other_attributes)
    
    def activity(self, identifier, startTime=None, endTime=None, other_attributes=None):
        return self.add_element(PROV_REC_ACTIVITY, identifier, {PROV_ATTR_STARTTIME: _ensure_datetime(startTime), PROV_ATTR_ENDTIME: _ensure_datetime(endTime)}, other_attributes)
    
    def generation(self, entity, activity=None, time=None, identifier=None, other_attributes=None):
        return self.add_record(PROV_REC_GENERATION, identifier, {PROV_ATTR_ENTITY: entity, PROV_ATTR_ACTIVITY: activity, PROV_ATTR_TIME: _ensure_datetime(time)}, other_attributes)
    
    def usage(self, activity, entity=None, time=None, identifier=None, other_attributes=None):
        return self.add_record(PROV_REC_USAGE, identifier, {PROV_ATTR_ACTIVITY: activity, PROV_ATTR_ENTITY: entity, PROV_ATTR_TIME: _ensure_datetime(time)}, other_attributes)
    
    def start(self, activity, trigger=None, starter=None, time=None, identifier=None, other_attributes=None):
        return self.add_record(PROV_REC_START, identifier, {PROV_ATTR_ACTIVITY: activity, PROV_ATTR_TRIGGER: trigger, PROV_ATTR_STARTER: starter, PROV_ATTR_TIME: _ensure_datetime(time)}, other_attributes)
    
    def end(self, activity, trigger=None, ender=None, time=None, identifier=None, other_attributes=None):
        return self.add_record(PROV_REC_END, identifier, {PROV_ATTR_ACTIVITY: activity, PROV_ATTR_TRIGGER: trigger, PROV_ATTR_ENDER: ender, PROV_ATTR_TIME: _ensure_datetime(time)}, other_attributes)
    
    def invalidation(self, entity, activity=None, time=None, identifier=None, other_attributes=None):
        return self.add_record(PROV_REC_INVALIDATION, identifier, {PROV_ATTR_ENTITY: entity, PROV_ATTR_ACTIVITY: activity, PROV_ATTR_TIME: _ensure_datetime(time)}, other_attributes)
    
    def communication(self, informed, informant, identifier=None, other_attributes=None):
        return self.add_record(PROV_REC_COMMUNICATION, identifier, {PROV_ATTR_INFORMED: informed, PROV_ATTR_INFORMANT: informant}, other_attributes)
    
    def agent(self, identifier, other_attributes=None):
        return self.add_element(PROV_REC_AGENT, identifier, None, other_attributes)
    
    def attribution(self, entity, agent, identifier=None, other_attributes=None):
        return self.add_record(PROV_REC_ATTRIBUTION, identifier, {PROV_ATTR_ENTITY: entity, PROV_ATTR_AGENT: agent}, other_attributes)
    
    def association(self, activity, agent=None, plan=None, identifier=None, other_attributes=None):
        return self.add_record(PROV_REC_ASSOCIATION, identifier, {PROV_ATTR_ACTIVITY: activity, PROV_ATTR_AGENT: agent, PROV_ATTR_PLAN: plan}, other_attributes)
    
    def delegation(self, delegate, responsible, activity=None, identifier=None, other_attributes=None):
        return self.add_record(PROV_REC_DELEGATION, identifier, {PROV_ATTR_DELEGATE: delegate, PROV_ATTR_RESPONSIBLE: responsible, PROV_ATTR_ACTIVITY: activity}, other_attributes)
        
    def influence(self, influencee, influencer, identifier=None, other_attributes=None):
        return self.add_record(PROV_REC_INFLUENCE, identifier, {PROV_ATTR_INFLUENCEE: influencee, PROV_ATTR_INFLUENCER: influencer}, other_attributes)
        
    def derivation(self, generatedEntity, usedEntity, activity=None, generation=None, usage=None, time=None, identifier=None, other_attributes=None):
        attributes = {PROV_ATTR_GENERATED_ENTITY: generatedEntity,
                      PROV_ATTR_USED_ENTITY: usedEntity,
                      PROV_ATTR_ACTIVITY: activity,
                      PROV_ATTR_GENERATION: generation,
                      PROV_ATTR_USAGE: usage}
        return self.add_record(PROV_REC_DERIVATION, identifier, attributes, other_attributes)
    
    def revision(self, generatedEntity, usedEntity, activity=None, generation=None, usage=None, time=None, identifier=None, other_attributes=None):
        record = self.derivation(generatedEntity, usedEntity, activity, generation, usage, time, identifier, other_attributes)
        record.add_asserted_type(PROV['Revision'])
        return record
    
    def quotation(self, generatedEntity, usedEntity, activity=None, generation=None, usage=None, time=None, identifier=None, other_attributes=None):
        record = self.derivation(generatedEntity, usedEntity, activity, generation, usage, time, identifier, other_attributes)
        record.add_asserted_type(PROV['Quotation'])
        return record
    
    def primary_source(self, generatedEntity, usedEntity, activity=None, generation=None, usage=None, time=None, identifier=None, other_attributes=None):
        record = self.derivation(generatedEntity, usedEntity, activity, generation, usage, time, identifier, other_attributes)
        record.add_asserted_type(PROV['PrimarySource'])
        return record
    
    def specialization(self, specificEntity, generalEntity, identifier=None, other_attributes=None):
        return self.add_record(PROV_REC_SPECIALIZATION, identifier, {PROV_ATTR_SPECIFIC_ENTITY: specificEntity, PROV_ATTR_GENERAL_ENTITY: generalEntity}, other_attributes)
    
    def alternate(self, alternate1, alternate2, identifier=None, other_attributes=None):
        return self.add_record(PROV_REC_ALTERNATE, identifier, {PROV_ATTR_ALTERNATE1: alternate1, PROV_ATTR_ALTERNATE2: alternate2}, other_attributes)
    
    def mention(self, specificEntity, generalEntity, bundle, identifier=None, other_attributes=None):
        # Special case for mention: if generalEntity is not already a ProvRecord (e.g. a string identifier),
        # then it might need to be looked up in the bundle provided, not the current bundle
        if isinstance(generalEntity, basestring):
            # try to look for an existing record first:
            existing_record = self.get_record(generalEntity)
            if existing_record:
                # stop looking
                generalEntity = existing_record
            else:
                # looking in the target bundle
                if isinstance(bundle, basestring):
                    bundle = self.get_bundle(bundle)
                generalEntity = bundle.get_record(generalEntity)
        return self.add_record(PROV_REC_MENTION, identifier, {PROV_ATTR_SPECIFIC_ENTITY: specificEntity, PROV_ATTR_GENERAL_ENTITY: generalEntity, PROV_ATTR_BUNDLE: bundle}, other_attributes)
    
    def collection(self, identifier, other_attributes=None):
        record = self.add_element(PROV_REC_ENTITY, identifier, None, other_attributes)
        record.add_asserted_type(PROV['Collection'])
        return record
    
    def membership(self, collection, entity, identifier=None, other_attributes=None):
        return self.add_record(PROV_REC_MEMBERSHIP, identifier, {PROV_ATTR_COLLECTION: collection, PROV_ATTR_ENTITY: entity}, other_attributes)
    
    def bundle(self, identifier, other_attributes=None):
        return self.add_element(PROV_REC_BUNDLE, identifier, None, other_attributes)
    
    # Aliases
    wasGeneratedBy = generation
    used = usage
    wasStartedBy = start
    wasEndedBy = end
    wasInvalidatedBy = invalidation
    wasInformedBy = communication
    wasAttributedTo = attribution
    wasAssociatedWith = association
    actedOnBehalfOf = delegation
    wasInfluencedBy = influence
    wasDerivedFrom = derivation
    wasRevisionOf = revision
    wasQuotedFrom = quotation
    hadPrimarySource = primary_source
    alternateOf = alternate
    specializationOf = specialization
    mentionOf = mention
    hadMember = membership

# Add the newly defined ProvBundle into the PROV class dictionary    
PROV_REC_CLS[PROV_REC_BUNDLE] = ProvBundle<|MERGE_RESOLUTION|>--- conflicted
+++ resolved
@@ -16,18 +16,12 @@
 import re
 import collections
 from collections import defaultdict
-<<<<<<< HEAD
-=======
-
->>>>>>> 367e4228
+
 from rdflib.term import URIRef
 from rdflib.term import Literal as RDFLiteral
 from rdflib.graph import ConjunctiveGraph, Graph
 from rdflib.namespace import RDF
-<<<<<<< HEAD
-=======
-
->>>>>>> 367e4228
+
 try:
     from collections import OrderedDict
 except ImportError:
@@ -630,8 +624,6 @@
         if subj is None:
             # this method need a subject as relations may not have identifiers
             return graph
-<<<<<<< HEAD
-=======
         if self._attributes:
             for (attr, value) in self._attributes.items():
                 if value is None:
@@ -643,7 +635,6 @@
                 except:
                     obj = RDFLiteral(value)
                 graph.add((subj, pred, obj))
->>>>>>> 367e4228
         if self._extra_attributes:
             for (attr, value) in self._extra_attributes:
                 pred = attr.rdf_representation() if attr != PROV['type'] else RDF.type
@@ -1448,11 +1439,7 @@
         
         for record in self._records:
             if record.is_asserted():
-<<<<<<< HEAD
-                record.rdf(graph)    
-=======
                 record.rdf(graph)
->>>>>>> 367e4228
         return graph
     
     def __eq__(self, other):
