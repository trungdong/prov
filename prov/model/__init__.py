'''Python implemetation of the W3C Provenance Data Model (PROV-DM)

Support for PROV-JSON import/export

References:

PROV-DM: http://www.w3.org/TR/prov-dm/

@author: Trung Dong Huynh <trungdong@donggiang.com>
@copyright: University of Southampton 2012
'''

import logging
import datetime
import json
import re
import collections
from collections import defaultdict

from rdflib.term import URIRef, BNode
from rdflib.term import Literal as RDFLiteral
from rdflib.graph import ConjunctiveGraph, Graph
from rdflib.namespace import RDF

try:
    from collections import OrderedDict
except ImportError:
    from ordereddict import OrderedDict
logger = logging.getLogger(__name__)

#  # PROV record constants - PROV-DM LC
#  C1. Entities/Activities
PROV_REC_ENTITY = 1
PROV_REC_ACTIVITY = 2
PROV_REC_GENERATION = 11
PROV_REC_USAGE = 12
PROV_REC_COMMUNICATION = 13
PROV_REC_START = 14
PROV_REC_END = 15
PROV_REC_INVALIDATION = 16

#  C2. Derivations
PROV_REC_DERIVATION = 21

#  C3. Agents/Responsibility
PROV_REC_AGENT = 3
PROV_REC_ATTRIBUTION = 31
PROV_REC_ASSOCIATION = 32
PROV_REC_DELEGATION = 33
PROV_REC_INFLUENCE = 34
#  C4. Bundles
PROV_REC_BUNDLE = 4  # This is the lowest value, so bundle(s) in JSON will be decoded first
#  C5. Alternate
PROV_REC_ALTERNATE = 51
PROV_REC_SPECIALIZATION = 52
PROV_REC_MENTION = 53
#  C6. Collections
PROV_REC_MEMBERSHIP = 61

PROV_RECORD_TYPES = (
    (PROV_REC_ENTITY, u'Entity'),
    (PROV_REC_ACTIVITY, u'Activity'),
    (PROV_REC_GENERATION, u'Generation'),
    (PROV_REC_USAGE, u'Usage'),
    (PROV_REC_COMMUNICATION, u'Communication'),
    (PROV_REC_START, u'Start'),
    (PROV_REC_END, u'End'),
    (PROV_REC_INVALIDATION, u'Invalidation'),
    (PROV_REC_DERIVATION, u'Derivation'),
    (PROV_REC_AGENT, u'Agent'),
    (PROV_REC_ATTRIBUTION, u'Attribution'),
    (PROV_REC_ASSOCIATION, u'Association'),
    (PROV_REC_DELEGATION, u'Delegation'),
    (PROV_REC_INFLUENCE, u'Influence'),
    (PROV_REC_BUNDLE, u'Bundle'),
    (PROV_REC_ALTERNATE, u'Alternate'),
    (PROV_REC_SPECIALIZATION, u'Specialization'),
    (PROV_REC_MENTION, u'Mention'),
    (PROV_REC_MEMBERSHIP, u'Membership'),
)

PROV_N_MAP = {
    PROV_REC_ENTITY:               u'entity',
    PROV_REC_ACTIVITY:             u'activity',
    PROV_REC_GENERATION:           u'wasGeneratedBy',
    PROV_REC_USAGE:                u'used',
    PROV_REC_COMMUNICATION:        u'wasInformedBy',
    PROV_REC_START:                u'wasStartedBy',
    PROV_REC_END:                  u'wasEndedBy',
    PROV_REC_INVALIDATION:         u'wasInvalidatedBy',
    PROV_REC_DERIVATION:           u'wasDerivedFrom',
    PROV_REC_AGENT:                u'agent',
    PROV_REC_ATTRIBUTION:          u'wasAttributedTo',
    PROV_REC_ASSOCIATION:          u'wasAssociatedWith',
    PROV_REC_DELEGATION:           u'actedOnBehalfOf',
    PROV_REC_INFLUENCE:            u'wasInfluencedBy',
    PROV_REC_ALTERNATE:            u'alternateOf',
    PROV_REC_SPECIALIZATION:       u'specializationOf',
    PROV_REC_MENTION:              u'mentionOf',
    PROV_REC_MEMBERSHIP:           u'hadMember',
    PROV_REC_BUNDLE:               u'bundle',
}

#  # Identifiers for PROV's attributes
PROV_ATTR_ENTITY = 1
PROV_ATTR_ACTIVITY = 2
PROV_ATTR_TRIGGER = 3
PROV_ATTR_INFORMED = 4
PROV_ATTR_INFORMANT = 5
PROV_ATTR_STARTER = 6
PROV_ATTR_ENDER = 7
PROV_ATTR_AGENT = 8
PROV_ATTR_PLAN = 9
PROV_ATTR_DELEGATE = 10
PROV_ATTR_RESPONSIBLE = 11
PROV_ATTR_GENERATED_ENTITY = 12
PROV_ATTR_USED_ENTITY = 13
PROV_ATTR_GENERATION = 14
PROV_ATTR_USAGE = 15
PROV_ATTR_SPECIFIC_ENTITY = 16
PROV_ATTR_GENERAL_ENTITY = 17
PROV_ATTR_ALTERNATE1 = 18
PROV_ATTR_ALTERNATE2 = 19
PROV_ATTR_BUNDLE = 20
PROV_ATTR_INFLUENCEE = 21
PROV_ATTR_INFLUENCER = 22
PROV_ATTR_COLLECTION = 23

#  Literal properties
PROV_ATTR_TIME = 100
PROV_ATTR_STARTTIME = 101
PROV_ATTR_ENDTIME = 102

PROV_RECORD_ATTRIBUTES = (
    #  Relations properties
    (PROV_ATTR_ENTITY, u'prov:entity'),
    (PROV_ATTR_ACTIVITY, u'prov:activity'),
    (PROV_ATTR_TRIGGER, u'prov:trigger'),
    (PROV_ATTR_INFORMED, u'prov:informed'),
    (PROV_ATTR_INFORMANT, u'prov:informant'),
    (PROV_ATTR_STARTER, u'prov:starter'),
    (PROV_ATTR_ENDER, u'prov:ender'),
    (PROV_ATTR_AGENT, u'prov:agent'),
    (PROV_ATTR_PLAN, u'prov:plan'),
    (PROV_ATTR_DELEGATE, u'prov:delegate'),
    (PROV_ATTR_RESPONSIBLE, u'prov:responsible'),
    (PROV_ATTR_GENERATED_ENTITY, u'prov:generatedEntity'),
    (PROV_ATTR_USED_ENTITY, u'prov:usedEntity'),
    (PROV_ATTR_GENERATION, u'prov:generation'),
    (PROV_ATTR_USAGE, u'prov:usage'),
    (PROV_ATTR_SPECIFIC_ENTITY, u'prov:specificEntity'),
    (PROV_ATTR_GENERAL_ENTITY, u'prov:generalEntity'),
    (PROV_ATTR_ALTERNATE1, u'prov:alternate1'),
    (PROV_ATTR_ALTERNATE2, u'prov:alternate2'),
    (PROV_ATTR_BUNDLE, u'prov:bundle'),
    (PROV_ATTR_INFLUENCEE, u'prov:influencee'),
    (PROV_ATTR_INFLUENCER, u'prov:influencer'),
    (PROV_ATTR_COLLECTION, u'prov:collection'),
    #  Literal properties
    (PROV_ATTR_TIME, u'prov:time'),
    (PROV_ATTR_STARTTIME, u'prov:startTime'),
    (PROV_ATTR_ENDTIME, u'prov:endTime'),
)

PROV_ATTRIBUTE_LITERALS = set([PROV_ATTR_TIME, PROV_ATTR_STARTTIME, PROV_ATTR_ENDTIME])

PROV_RECORD_IDS_MAP = dict((PROV_N_MAP[rec_type_id], rec_type_id) for rec_type_id in PROV_N_MAP)
PROV_ID_ATTRIBUTES_MAP = dict((prov_id, attribute) for (prov_id, attribute) in PROV_RECORD_ATTRIBUTES)
PROV_ATTRIBUTES_ID_MAP = dict((attribute, prov_id) for (prov_id, attribute) in PROV_RECORD_ATTRIBUTES)

_r_xsd_dateTime = re.compile(""" ^
    (?P<year>-?[0-9]{4}) - (?P<month>[0-9]{2}) - (?P<day>[0-9]{2})
    T (?P<hour>[0-9]{2}) : (?P<minute>[0-9]{2}) : (?P<second>[0-9]{2})
    (?P<microsecond>\.[0-9]{1,6})?
    (?P<tz>
      Z | (?P<tz_hr>[-+][0-9]{2}) : (?P<tz_min>[0-9]{2})
    )?
    $ """, re.X)
_r_typed_literal_uri = re.compile(r'^"(?P<value>[^"\\]*(?:\\.[^"\\]*)*)"\^\^<(?P<datatype>[^>\\]*(?:\\.[^>\\]*)*)>$', re.X)
_r_typed_literal_qname = re.compile(r'^"(?P<value>[^"\\]*(?:\\.[^"\\]*)*)"\^\^(?P<datatype>[^>\\]*(?:\\.[^>\\]*)*)$', re.X)

<<<<<<< HEAD
attr2rdf = lambda attr: PROV[PROV_ID_ATTRIBUTES_MAP[attr].split('prov:')[1]].rdf_representation()

# Datatypes
=======

#  Datatypes
>>>>>>> d2c03c57
def _parse_xsd_dateTime(s):
    """Returns datetime or None."""
    m = _r_xsd_dateTime.match(s)
    if m is not None:
        values = m.groupdict()
    if values["microsecond"] is None:
        values["microsecond"] = 0
    else:
        values["microsecond"] = values["microsecond"][1:]
        values["microsecond"] += "0" * (6 - len(values["microsecond"]))
    values = dict((k, int(v)) for k, v in values.iteritems()
                  if not k.startswith("tz"))

    return datetime.datetime(**values)


def _ensure_datetime(time):
    if isinstance(time, basestring):
        return _parse_xsd_dateTime(time)
    else:
        return time


def parse_xsd_dateTime(s):
    try:
        return _parse_xsd_dateTime(s)
    except ValueError:
        pass
    return None

DATATYPE_PARSERS = {
    datetime.datetime: parse_xsd_dateTime,
}


def parse_datatype(value, datatype):
    if datatype in DATATYPE_PARSERS:
        #  found the required parser
        return DATATYPE_PARSERS[datatype](value)
    else:
        #  No parser found for the given data type
        raise Exception(u'No parser found for the data type <%s>' % str(datatype))


# Mappings for XSD datatypes to Python standard types
XSD_DATATYPE_PARSERS = {
    u"xsd:string": unicode,
    u"xsd:double": float,
    u"xsd:long": long,
    u"xsd:int": int,
    u"xsd:boolean": bool,
    u"xsd:dateTime": parse_xsd_dateTime,
}


def parse_xsd_types(value, datatype):
    # if the datatype is a QName, convert it to a Unicode string
    datatype = unicode(datatype)
    return XSD_DATATYPE_PARSERS[datatype](value) if datatype in XSD_DATATYPE_PARSERS else None


def encoding_PROV_N_value(value):
    if isinstance(value, basestring):
        return '"%s"' % value
    elif isinstance(value, datetime.datetime):
        return value.isoformat()
    elif isinstance(value, float):
        return '"%f" %%%% xsd:float' % value
    else:
        return str(value)


class Literal(object):
    def __init__(self, value, datatype=None, langtag=None):
        self._value = value
        self._datatype = datatype
        self._langtag = langtag

    def __str__(self):
        return self.provn_representation()

    def __eq__(self, other):
        return self._value == other._value and self._datatype == other._datatype and self._langtag == other._langtag if isinstance(other, Literal) else False

    def get_value(self):
        return self._value

    def get_datatype(self):
        return self._datatype

    def get_langtag(self):
        return self._langtag

    def has_no_langtag(self):
        return self._langtag is None

    def provn_representation(self):
        if self._langtag:
            #  a langtag can only goes with string
            return u'"%s"@%s' % (str(self._value), str(self._langtag))
        else:
            return u'"%s" %%%% %s' % (str(self._value), str(self._datatype))

    def json_representation(self):
        if self._langtag:
            #  a langtag can only goes with string
            return {'$': str(self._value), 'lang': self._langtag}
        else:
            if isinstance(self._datatype, QName):
                return {'$': str(self._value), 'type': str(self._datatype)}
            else:
                #  Assuming it is a valid identifier
                return {'$': str(self._value), 'type': self._datatype.get_uri()}


    def rdf_representation(self):
        if self._langtag:
            # a langtag can only goes with string
            return RDFLiteral(self._value, lang=str(self._langtag))
        else:
            return RDFLiteral(self._value, datatype=self._datatype.get_uri())

class Identifier(object):
    def __init__(self, uri):
        self._uri = uri

    def get_uri(self):
        return self._uri

    def __str__(self):
        return self._uri

    def __eq__(self, other):
        return self.get_uri() == other.get_uri() if isinstance(other, Identifier) else False

    def __hash__(self):
        return hash(self.get_uri())

    def provn_representation(self):
        return u'"%s" %%%% xsd:anyURI' % self._uri

    def json_representation(self):
<<<<<<< HEAD
        return { '$': self._uri, 'type': u'xsd:anyURI'}
    
    def rdf_representation(self):
        return URIRef(self.get_uri())
    
=======
        return {'$': self._uri, 'type': u'xsd:anyURI'}

>>>>>>> d2c03c57

class QName(Identifier):
    def __init__(self, namespace, localpart):
        self._namespace = namespace
        self._localpart = localpart
        self._str = ':'.join([namespace._prefix, localpart]) if namespace._prefix else localpart

    def get_namespace(self):
        return self._namespace

    def get_localpart(self):
        return self._localpart

    def get_uri(self):
        return ''.join([self._namespace._uri, self._localpart])

    def __str__(self):
        return self._str

    def provn_representation(self):
        return u"'%s'" % self._str

    def json_representation(self):
        return {'$': self._str, 'type': u'xsd:QName'}


class Namespace(object):
    def __init__(self, prefix, uri):
        self._prefix = prefix
        self._uri = uri
        self._cache = dict()

    def get_prefix(self):
        return self._prefix

    def get_uri(self):
        return self._uri

    def contains(self, identifier):
        uri = identifier if isinstance(identifier, (str, unicode)) else (identifier.get_uri() if isinstance(identifier, Identifier) else None)
        return uri.startswith(self._uri) if uri else False

    def qname(self, identifier):
        uri = identifier if isinstance(identifier, (str, unicode)) else (identifier.get_uri() if isinstance(identifier, Identifier) else None)
        if uri and uri.startswith(self._uri):
            return QName(self, uri[len(self._uri):])
        else:
            return None

    def __eq__(self, other):
        return (self._uri == other._uri and self._prefix == other._prefix) if isinstance(other, Namespace) else False

    def __getitem__(self, localpart):
        if localpart in self._cache:
            return self._cache[localpart]
        else:
            qname = QName(self, localpart)
            self._cache[localpart] = qname
            return qname

XSD = Namespace("xsd", 'http://www.w3.org/2001/XMLSchema-datatypes#')
PROV = Namespace("prov", 'http://www.w3.org/ns/prov#')


# Exceptions
class ProvException(Exception):
    """Base class for exceptions in this module."""
    pass


class ProvExceptionMissingRequiredAttribute(ProvException):
    def __init__(self, record_type, attribute_id):
        self.record_type = record_type
        self.attribute_id = attribute_id


class ProvExceptionNotValidAttribute(ProvException):
    def __init__(self, record_type, attribute, attribute_types):
        self.record_type = record_type
        self.attribute = attribute
        self.attribute_types = attribute_types


class ProvExceptionContraint(ProvException):
    def __init__(self, record_type, attribute1, attribute2, msg):
        self.record_type = record_type
        self.attribute1 = attribute1
        self.attribute2 = attribute2
        self.msg = msg


#  PROV records
class ProvRecord(object):
    """Base class for PROV _records."""
    def __init__(self, bundle, identifier, attributes=None, other_attributes=None, asserted=True):
        self._bundle = bundle
        self._identifier = identifier
        self._asserted = asserted
        self._attributes = None
        self._extra_attributes = None
        if attributes or other_attributes:
            self.add_attributes(attributes, other_attributes)

    def get_type(self):
        pass

    def get_prov_type(self):
        pass

    def get_asserted_types(self):
        if self._extra_attributes:
            prov_type = PROV['type']
            return set([value for attr, value in self._extra_attributes if attr == prov_type])
        return set()

    def add_asserted_type(self, type_identifier):
        asserted_types = self.get_asserted_types()
        if type_identifier not in asserted_types:
            if self._extra_attributes is None:
                self._extra_attributes = []
            self._extra_attributes.append((PROV['type'], type_identifier))

    def get_attribute(self, attr_name):
        if not self._extra_attributes:
            return None
        results = [value for attr, value in self._extra_attributes if attr == attr_name]
        return results

    def get_identifier(self):
        return self._identifier

    def get_label(self):
        label = None
        for attribute in self._extra_attributes:
            if attribute[0]:
                if attribute[0] == PROV['label']:
                    label = attribute[1]
                    #  use the first label found
                    break
        return label if label else self._identifier

    def get_value(self):
        return self.get_attribute(PROV['value'])

    def _auto_literal_conversion(self, literal):
        '''This method normalise datatype for literals
        '''
        if isinstance(literal, basestring):
            # try if this is a QName
            qname = self._bundle.valid_identifier(literal)
            if isinstance(qname, QName):
                return qname
            # if not a QName, convert all strings to unicode
            return unicode(literal)

        if isinstance(literal, Literal) and literal.has_no_langtag():
            # try convert generic Literal object to Python standard type if possible
            # this is to match JSON decoding's literal conversion
            value = parse_xsd_types(literal.get_value(), literal.get_datatype())
            if value is not None:
                return value

        # No conversion here, return the original value
        return literal

    def parse_extra_attributes(self, extra_attributes):
        try:
            #  This will only work if extra_attributes is a dictionary
            #  Converting the dictionary into a list of tuples (i.e. attribute-value pairs)
            extra_attributes = extra_attributes.items()
        except:
            #  Do nothing if it did not work, expect the variable is already a list
            pass
        attr_list = ((self._bundle.valid_identifier(attribute), self._auto_literal_conversion(value)) for attribute, value in extra_attributes)
        return attr_list

    def add_extra_attributes(self, extra_attributes):
        if extra_attributes:
            if self._extra_attributes is None:
                self._extra_attributes = []
            attr_list = self.parse_extra_attributes(extra_attributes)
            #  Check attributes for valid qualified names
            self._extra_attributes.extend(attr_list)

    def add_attributes(self, attributes, extra_attributes):
        if attributes:
            if self._attributes is None:
                self._attributes = attributes
            else:
                self._attributes.update(attributes)
        self.add_extra_attributes(extra_attributes)

    def get_attributes(self):
        return (self._attributes, self._extra_attributes)

    def get_bundle(self):
        return self._bundle

    def _parse_identifier(self, value):
        try:
            return value.get_identifier()
        except:
            return self._bundle.valid_identifier(value)

    def _parse_record(self, attribute, attribute_types):
        #  check to see if there is an existing record matching the attribute (as the record's identifier)
        existing_record = self._bundle.get_record(attribute)
        if existing_record is None:
            #  try to see if there is a bundle with the id
            existing_record = self._bundle.get_bundle(attribute)
        if existing_record and isinstance(existing_record, attribute_types):
            return existing_record
        else:
            if hasattr(attribute_types, '__getitem__'):
                #  it is a list
                klass = attribute_types[0]  # get the first class
            else:
                klass = attribute_types  # only one class provided
            if issubclass(klass, ProvRecord):
                #  Create an inferred record for the id given:
                return self._bundle.add_inferred_record(klass, attribute)
        return None

    def _parse_attribute(self, attribute, attribute_types):
        if attribute_types is Identifier:
            return self._parse_identifier(attribute)
        #  attempt to find an existing record
        record = self._parse_record(attribute, attribute_types)
        if record:
            return record
        else:
            #  It is not a record, try to parse it with known datatype parsers
            if isinstance(attribute_types, collections.Iterable):
                for datatype in attribute_types:
                    data = parse_datatype(attribute, datatype)
                    if data:
                        return data
            else:
                #  only one datatype provided
                datatype = attribute_types
                try:
                    return parse_datatype(attribute, datatype)
                except:
                    return None
        return None

    def _validate_attribute(self, attribute, attribute_types):
        if isinstance(attribute, attribute_types):
            #  The attribute is of a required type
            #  Return it
            return attribute
        else:
            #  The attribute is not of a valid type
            #  Attempt to parse it
            parsed_value = self._parse_attribute(attribute, attribute_types)
            if parsed_value is None:
                raise ProvExceptionNotValidAttribute(self.get_type(), attribute, attribute_types)
            return parsed_value

    def required_attribute(self, attributes, attribute_id, attribute_types):
        if attribute_id not in attributes:
            #  Raise an exception about the missing attribute
            raise ProvExceptionMissingRequiredAttribute(self.get_type(), attribute_id)
        #  Found the required attribute
        attribute = attributes.get(attribute_id)
        return self._validate_attribute(attribute, attribute_types)

    def optional_attribute(self, attributes, attribute_id, attribute_types):
        if attribute_id not in attributes:
            #  Because this is optional, return nothing
            return None
        #  Found the optional attribute
        attribute = attributes.get(attribute_id)
        if attribute is None:
            return None
        #  Validate its type
        return self._validate_attribute(attribute, attribute_types)

    def __eq__(self, other):
        if self.__class__ != other.__class__:
            return False
        if self._identifier and not (self._identifier == other._identifier):
            return False
        if self._asserted != other._asserted:
            return False
        if self._attributes and other._attributes:
            if len(self._attributes) != len(other._attributes):
                return False
            for attr, value_a in self._attributes.items():
                value_b = other._attributes[attr]
                if isinstance(value_a, ProvRecord) and value_a._identifier:
                    if not (value_a._identifier == value_b._identifier):
                        return False
                elif not (value_a == value_b):
                    return False
        elif other._attributes and not self._attributes:
            other_attrs = [(key, value) for key, value in other._attributes.items() if value is not None]
            if other_attrs:
                #  the other's attributes set is not empty.
                return False
        elif self._attributes and not other._attributes:
            my_attrs = [(key, value) for key, value in self._attributes.items() if value is not None]
            if my_attrs:
                #  my attributes set is not empty.
                return False
        sattr = sorted(self._extra_attributes, key=lambda attr: str(attr[0]) + str(attr[1])) if self._extra_attributes else None
        oattr = sorted(other._extra_attributes, key=lambda attr: str(attr[0]) + str(attr[1])) if other._extra_attributes else None
        if sattr != oattr:
            return False
        return True

    def __str__(self):
        return self.get_provn()

    def get_provn(self, _indent_level=0):
        items = []
        if self._identifier:
            items.append(str(self._identifier))
        if self._attributes:
            for (attr, value) in self._attributes.items():
                if value is None:
                    items.append('-')
                else:
                    if isinstance(value, ProvRecord):
                        record_id = value.get_identifier()
                        items.append(str(record_id))
                    else:
                        #  Assuming this is a datetime or QName value
                        items.append(value.isoformat() if isinstance(value, datetime.datetime) else str(value))

        if self._extra_attributes:
            extra = []
            for (attr, value) in self._extra_attributes:
                try:
                    #  try if there is a prov-n representation defined
                    provn_represenation = value.provn_representation()
                except:
                    provn_represenation = encoding_PROV_N_value(value)
                extra.append('%s=%s' % (str(attr), provn_represenation))
            if extra:
                items.append('[%s]' % ', '.join(extra))
        prov_n = '%s(%s)' % (PROV_N_MAP[self.get_type()], ', '.join(items))
        return prov_n if self._asserted else '// ' + prov_n
<<<<<<< HEAD
    
    def rdf(self, graph=None, subj=None):
        if graph is None:
            graph = Graph()
        if subj is None:
            # this method need a subject as relations may not have identifiers
            return graph
        if self._attributes:
            for (attr, value) in self._attributes.items():
                if value is None:
                    continue
                pred = attr2rdf(attr)
                try:
                    # try if there is a RDF representation defined
                    obj = value.rdf_representation()
                except:
                    obj = RDFLiteral(value)
                graph.add((subj, pred, obj))
        if self._extra_attributes:
            for (attr, value) in self._extra_attributes:
                pred = attr.rdf_representation() if attr != PROV['type'] else RDF.type
                try:
                    # try if there is a RDF representation defined
                    obj = value.rdf_representation()
                except Exception, e:
                    obj = RDFLiteral(value)
                graph.add((subj, pred, obj))
        return graph
        
=======

>>>>>>> d2c03c57
    def is_asserted(self):
        return self._asserted

    def is_element(self):
        return False

    def is_relation(self):
        return False


# Abstract classes for elements and relations
class ProvElement(ProvRecord):
    def is_element(self):
        return True
    
    def rdf(self, graph=None):
        if graph is None:
            graph = Graph()
        uri = self.get_identifier().rdf_representation()
        type_uri = self.get_prov_type().rdf_representation()
        graph.add((uri, RDF.type, type_uri))
        ProvRecord.rdf(self, graph, uri)
        return graph


class ProvRelation(ProvRecord):
    def is_relation(self):
        return True

    def rdf(self, graph=None):
        if graph is None:
            graph = Graph()
        pred = PROV[PROV_N_MAP[self.get_type()]].rdf_representation()
        items = []
        subj=None
        obj=None
        for idx, (attr, value) in enumerate(self._attributes.items()):
            if idx == 0:
                subj = value.get_identifier().rdf_representation()
            elif idx == 1:
                if value:
                    obj = value.get_identifier().rdf_representation()
                    items.append((attr2rdf(attr), obj))
            elif value:
                try:
                    # try if there is a RDF representation defined
                    otherobj = value.rdf_representation()
                except:
                    otherobj = RDFLiteral(value)
                items.append((attr2rdf(attr), otherobj))
        if subj and obj:
            graph.add((subj, pred, obj))
        if self._extra_attributes:
            for (attr, value) in self._extra_attributes:
                if not value:
                    continue
                pred = attr.rdf_representation() if attr != PROV['type'] else RDF.type
                try:
                    # try if there is a RDF representation defined
                    otherobj = value.rdf_representation()
                except:
                    otherobj = RDFLiteral(value)
                items.append((pred, otherobj))
        if obj and len(items) == 1:
            items = []
        if items:
            QRole = PROV['qualified' + str(self.get_prov_type()).split('prov:')[1]].rdf_representation()
            bnode = URIRef(BNode())
            graph.add((subj, QRole, bnode))
            graph.add((bnode, RDF.type, self.get_prov_type().rdf_representation()))
            for attr, value in items:
                graph.add((bnode, attr, value))
        return graph

#  ## Component 1: Entities and Activities

class ProvEntity(ProvElement):
    def get_type(self):
        return PROV_REC_ENTITY

    def get_prov_type(self):
        return PROV['Entity']
<<<<<<< HEAD
    
#    def rdf(self, graph, context_id):
#        pass
    
=======

>>>>>>> d2c03c57

class ProvActivity(ProvElement):
    def get_type(self):
        return PROV_REC_ACTIVITY

    def get_prov_type(self):
        return PROV['Activity']

    def add_attributes(self, attributes, extra_attributes):
        startTime = self.optional_attribute(attributes, PROV_ATTR_STARTTIME, datetime.datetime)
        endTime = self.optional_attribute(attributes, PROV_ATTR_ENDTIME, datetime.datetime)
        if startTime and endTime and startTime > endTime:
            #  TODO Raise logic exception here
            pass
        attributes = OrderedDict()
        attributes[PROV_ATTR_STARTTIME] = startTime
        attributes[PROV_ATTR_ENDTIME] = endTime

        ProvElement.add_attributes(self, attributes, extra_attributes)

    #  Convenient methods
    def set_time(self, startTime=None, endTime=None):
        #  The _attributes dict should have been initialised
        if startTime is not None:
            self._attributes[PROV_ATTR_STARTTIME] = startTime
        if endTime is not None:
            self._attributes[PROV_ATTR_ENDTIME] = endTime


class ProvGeneration(ProvRelation):
    def get_type(self):
        return PROV_REC_GENERATION

    def get_prov_type(self):
        return PROV['Generation']

    def add_attributes(self, attributes, extra_attributes):
        #  Required attributes
        entity = self.required_attribute(attributes, PROV_ATTR_ENTITY, (ProvEntity, ProvAgent))
        #  Optional attributes
        activity = self.optional_attribute(attributes, PROV_ATTR_ACTIVITY, ProvActivity)
        time = self.optional_attribute(attributes, PROV_ATTR_TIME, datetime.datetime)

        attributes = OrderedDict()
        attributes[PROV_ATTR_ENTITY] = entity
        attributes[PROV_ATTR_ACTIVITY] = activity
        attributes[PROV_ATTR_TIME] = time

        ProvRelation.add_attributes(self, attributes, extra_attributes)


class ProvUsage(ProvRelation):
    def get_type(self):
        return PROV_REC_USAGE

    def get_prov_type(self):
        return PROV['Usage']

    def add_attributes(self, attributes, extra_attributes):
        #  Required attributes
        activity = self.required_attribute(attributes, PROV_ATTR_ACTIVITY, ProvActivity)
        #  Optional attributes
        entity = self.optional_attribute(attributes, PROV_ATTR_ENTITY, (ProvEntity, ProvAgent))
        time = self.optional_attribute(attributes, PROV_ATTR_TIME, datetime.datetime)

        attributes = OrderedDict()
        attributes[PROV_ATTR_ACTIVITY] = activity
        attributes[PROV_ATTR_ENTITY] = entity
        attributes[PROV_ATTR_TIME] = time
        ProvRelation.add_attributes(self, attributes, extra_attributes)


class ProvCommunication(ProvRelation):
    def get_type(self):
        return PROV_REC_COMMUNICATION

    def get_prov_type(self):
        return PROV['Communication']

    def add_attributes(self, attributes, extra_attributes):
        #  Required attributes
        informed = self.required_attribute(attributes, PROV_ATTR_INFORMED, ProvActivity)
        informant = self.required_attribute(attributes, PROV_ATTR_INFORMANT, ProvActivity)

        attributes = OrderedDict()
        attributes[PROV_ATTR_INFORMED] = informed
        attributes[PROV_ATTR_INFORMANT] = informant
        ProvRelation.add_attributes(self, attributes, extra_attributes)


class ProvStart(ProvRelation):
    def get_type(self):
        return PROV_REC_START

    def get_prov_type(self):
        return PROV['Start']

    def add_attributes(self, attributes, extra_attributes):
        #  Required attributes
        activity = self.required_attribute(attributes, PROV_ATTR_ACTIVITY, ProvActivity)
        #  Optional attributes
        trigger = self.optional_attribute(attributes, PROV_ATTR_TRIGGER, (ProvEntity, ProvAgent))
        starter = self.optional_attribute(attributes, PROV_ATTR_STARTER, ProvActivity)
        time = self.optional_attribute(attributes, PROV_ATTR_TIME, datetime.datetime)

        attributes = OrderedDict()
        attributes[PROV_ATTR_ACTIVITY] = activity
        attributes[PROV_ATTR_TRIGGER] = trigger
        attributes[PROV_ATTR_STARTER] = starter
        attributes[PROV_ATTR_TIME] = time
        ProvRelation.add_attributes(self, attributes, extra_attributes)


class ProvEnd(ProvRelation):
    def get_type(self):
        return PROV_REC_END

    def get_prov_type(self):
        return PROV['End']

    def add_attributes(self, attributes, extra_attributes):
        #  Required attributes
        activity = self.required_attribute(attributes, PROV_ATTR_ACTIVITY, ProvActivity)
        #  Optional attributes
        trigger = self.optional_attribute(attributes, PROV_ATTR_TRIGGER, (ProvEntity, ProvAgent))
        ender = self.optional_attribute(attributes, PROV_ATTR_ENDER, ProvActivity)
        time = self.optional_attribute(attributes, PROV_ATTR_TIME, datetime.datetime)

        attributes = OrderedDict()
        attributes[PROV_ATTR_ACTIVITY] = activity
        attributes[PROV_ATTR_TRIGGER] = trigger
        attributes[PROV_ATTR_ENDER] = ender
        attributes[PROV_ATTR_TIME] = time
        ProvRelation.add_attributes(self, attributes, extra_attributes)


class ProvInvalidation(ProvRelation):
    def get_type(self):
        return PROV_REC_INVALIDATION

    def get_prov_type(self):
        return PROV['Invalidation']

    def add_attributes(self, attributes, extra_attributes):
        #  Required attributes
        entity = self.required_attribute(attributes, PROV_ATTR_ENTITY, (ProvEntity, ProvAgent))
        #  Optional attributes
        activity = self.optional_attribute(attributes, PROV_ATTR_ACTIVITY, ProvActivity)
        time = self.optional_attribute(attributes, PROV_ATTR_TIME, datetime.datetime)

        attributes = OrderedDict()
        attributes[PROV_ATTR_ENTITY] = entity
        attributes[PROV_ATTR_ACTIVITY] = activity
        attributes[PROV_ATTR_TIME] = time
        ProvRelation.add_attributes(self, attributes, extra_attributes)


#  ## Component 2: Derivations

class ProvDerivation(ProvRelation):
    def get_type(self):
        return PROV_REC_DERIVATION

    def get_prov_type(self):
        return PROV['Derivation']

    def add_attributes(self, attributes, extra_attributes):
        #  Required attributes
        generatedEntity = self.required_attribute(attributes, PROV_ATTR_GENERATED_ENTITY, (ProvEntity, ProvAgent))
        usedEntity = self.required_attribute(attributes, PROV_ATTR_USED_ENTITY, (ProvEntity, ProvAgent))
        #  Optional attributes
        activity = self.optional_attribute(attributes, PROV_ATTR_ACTIVITY, ProvActivity)
        generation = self.optional_attribute(attributes, PROV_ATTR_GENERATION, ProvGeneration)
        usage = self.optional_attribute(attributes, PROV_ATTR_USAGE, ProvUsage)

        attributes = OrderedDict()
        attributes[PROV_ATTR_GENERATED_ENTITY] = generatedEntity
        attributes[PROV_ATTR_USED_ENTITY] = usedEntity
        attributes[PROV_ATTR_ACTIVITY] = activity
        attributes[PROV_ATTR_GENERATION] = generation
        attributes[PROV_ATTR_USAGE] = usage
        ProvRelation.add_attributes(self, attributes, extra_attributes)


#  ## Component 3: Agents, Responsibility, and Influence

class ProvAgent(ProvElement):
    def get_type(self):
        return PROV_REC_AGENT

    def get_prov_type(self):
        return PROV['Agent']


class ProvAttribution(ProvRelation):
    def get_type(self):
        return PROV_REC_ATTRIBUTION

    def get_prov_type(self):
        return PROV['Attribution']

    def add_attributes(self, attributes, extra_attributes):
        #  Required attributes
        entity = self.required_attribute(attributes, PROV_ATTR_ENTITY, (ProvEntity, ProvAgent))
        agent = self.required_attribute(attributes, PROV_ATTR_AGENT, (ProvAgent, ProvEntity))

        attributes = OrderedDict()
        attributes[PROV_ATTR_ENTITY] = entity
        attributes[PROV_ATTR_AGENT] = agent
        ProvRelation.add_attributes(self, attributes, extra_attributes)


class ProvAssociation(ProvRelation):
    def get_type(self):
        return PROV_REC_ASSOCIATION

    def get_prov_type(self):
        return PROV['Association']

    def add_attributes(self, attributes, extra_attributes):
        #  Required attributes
        activity = self.required_attribute(attributes, PROV_ATTR_ACTIVITY, ProvActivity)
        #  Optional attributes
        agent = self.optional_attribute(attributes, PROV_ATTR_AGENT, (ProvAgent, ProvEntity))
        plan = self.optional_attribute(attributes, PROV_ATTR_PLAN, (ProvEntity, ProvAgent))

        attributes = OrderedDict()
        attributes[PROV_ATTR_ACTIVITY] = activity
        attributes[PROV_ATTR_AGENT] = agent
        attributes[PROV_ATTR_PLAN] = plan
        ProvRelation.add_attributes(self, attributes, extra_attributes)


class ProvDelegation(ProvRelation):
    def get_type(self):
        return PROV_REC_DELEGATION

    def get_prov_type(self):
        return PROV['Delegation']

    def add_attributes(self, attributes, extra_attributes):
        #  Required attributes
        delegate = self.required_attribute(attributes, PROV_ATTR_DELEGATE, (ProvAgent, ProvEntity))
        responsible = self.required_attribute(attributes, PROV_ATTR_RESPONSIBLE, (ProvAgent, ProvEntity))
        #  Optional attributes
        activity = self.optional_attribute(attributes, PROV_ATTR_ACTIVITY, ProvActivity)

        attributes = OrderedDict()
        attributes[PROV_ATTR_DELEGATE] = delegate
        attributes[PROV_ATTR_RESPONSIBLE] = responsible
        attributes[PROV_ATTR_ACTIVITY] = activity
        ProvRelation.add_attributes(self, attributes, extra_attributes)


class ProvInfluence(ProvRelation):
    def get_type(self):
        return PROV_REC_INFLUENCE

    def get_prov_type(self):
        return PROV['Influence']

    def add_attributes(self, attributes, extra_attributes):
        #  Required attributes
        influencee = self.required_attribute(attributes, PROV_ATTR_INFLUENCEE, (ProvEntity, ProvActivity, ProvAgent))
        influencer = self.required_attribute(attributes, PROV_ATTR_INFLUENCER, (ProvAgent, ProvEntity, ProvActivity))

        attributes = OrderedDict()
        attributes[PROV_ATTR_INFLUENCEE] = influencee
        attributes[PROV_ATTR_INFLUENCER] = influencer
        ProvRelation.add_attributes(self, attributes, extra_attributes)


#  ## Component 4: Bundles

#  See below

#  ## Component 5: Alternate Entities

class ProvSpecialization(ProvRelation):
    def get_type(self):
        return PROV_REC_SPECIALIZATION

    def get_prov_type(self):
        return PROV['Specialization']

    def add_attributes(self, attributes, extra_attributes):
        #  Required attributes
        specificEntity = self.required_attribute(attributes, PROV_ATTR_SPECIFIC_ENTITY, (ProvEntity, ProvAgent))
        generalEntity = self.required_attribute(attributes, PROV_ATTR_GENERAL_ENTITY, (ProvEntity, ProvAgent))

        attributes = OrderedDict()
        attributes[PROV_ATTR_SPECIFIC_ENTITY] = specificEntity
        attributes[PROV_ATTR_GENERAL_ENTITY] = generalEntity
        ProvRelation.add_attributes(self, attributes, extra_attributes)


class ProvAlternate(ProvRelation):
    def get_type(self):
        return PROV_REC_ALTERNATE

    def get_prov_type(self):
        return PROV['Alternate']

    def add_attributes(self, attributes, extra_attributes):
        #  Required attributes
        alternate1 = self.required_attribute(attributes, PROV_ATTR_ALTERNATE1, (ProvEntity, ProvAgent))
        alternate2 = self.required_attribute(attributes, PROV_ATTR_ALTERNATE2, (ProvEntity, ProvAgent))

        attributes = OrderedDict()
        attributes[PROV_ATTR_ALTERNATE1] = alternate1
        attributes[PROV_ATTR_ALTERNATE2] = alternate2
        ProvRelation.add_attributes(self, attributes, extra_attributes)


class ProvMention(ProvSpecialization):
    def get_type(self):
        return PROV_REC_MENTION

    def get_prov_type(self):
        return PROV['Mention']

    def add_attributes(self, attributes, extra_attributes):
        #  Required attributes
        specificEntity = self.required_attribute(attributes, PROV_ATTR_SPECIFIC_ENTITY, (ProvEntity, ProvAgent))
        generalEntity = self.required_attribute(attributes, PROV_ATTR_GENERAL_ENTITY, Identifier)
        bundle = self.required_attribute(attributes, PROV_ATTR_BUNDLE, Identifier)
        #=======================================================================
        #  # This is disabled so that mentionOf can refer to bundle that is not defined in the same place
        #  bundle = self.required_attribute(attributes, PROV_ATTR_BUNDLE, ProvBundle)
        #  # Check if generalEntity is in the bundle
        #  if generalEntity.get_bundle() is not bundle:
        #    raise ProvExceptionContraint(PROV_REC_MENTION, generalEntity, bundle, 'The generalEntity must belong to the bundle')
        #=======================================================================

        attributes = OrderedDict()
        attributes[PROV_ATTR_SPECIFIC_ENTITY] = specificEntity
        attributes[PROV_ATTR_GENERAL_ENTITY] = generalEntity
        attributes[PROV_ATTR_BUNDLE] = bundle
        ProvRelation.add_attributes(self, attributes, extra_attributes)


#  ## Component 6: Collections

class ProvMembership(ProvRelation):
    def get_type(self):
        return PROV_REC_MEMBERSHIP

    def get_prov_type(self):
        return PROV['Membership']

    def add_attributes(self, attributes, extra_attributes):
        #  Required attributes
        collection = self.required_attribute(attributes, PROV_ATTR_COLLECTION, (ProvEntity, ProvAgent))
        entity = self.required_attribute(attributes, PROV_ATTR_ENTITY, (ProvEntity, ProvAgent))

        attributes = OrderedDict()
        attributes[PROV_ATTR_COLLECTION] = collection
        attributes[PROV_ATTR_ENTITY] = entity
        ProvRelation.add_attributes(self, attributes, extra_attributes)

#  Class mappings from PROV record type
PROV_REC_CLS = {
    PROV_REC_ENTITY                 : ProvEntity,
    PROV_REC_ACTIVITY               : ProvActivity,
    PROV_REC_GENERATION             : ProvGeneration,
    PROV_REC_USAGE                  : ProvUsage,
    PROV_REC_COMMUNICATION          : ProvCommunication,
    PROV_REC_START                  : ProvStart,
    PROV_REC_END                    : ProvEnd,
    PROV_REC_INVALIDATION           : ProvInvalidation,
    PROV_REC_DERIVATION             : ProvDerivation,
    PROV_REC_AGENT                  : ProvAgent,
    PROV_REC_ATTRIBUTION            : ProvAttribution,
    PROV_REC_ASSOCIATION            : ProvAssociation,
    PROV_REC_DELEGATION             : ProvDelegation,
    PROV_REC_INFLUENCE              : ProvInfluence,
    PROV_REC_SPECIALIZATION         : ProvSpecialization,
    PROV_REC_ALTERNATE              : ProvAlternate,
    PROV_REC_MENTION                : ProvMention,
    PROV_REC_MEMBERSHIP             : ProvMembership,
}


#  Bundle
class NamespaceManager(dict):
    def __init__(self, default_namespaces={PROV.get_prefix(): PROV, XSD.get_prefix(): XSD}, default=None, parent=None):
        self._default_namespaces = {}
        self._default_namespaces.update(default_namespaces)
        self._namespaces = {}
        self.update(self._default_namespaces)
        self._default = default

        self.parent = parent
        #  TODO check if default is in the default namespaces
        self._anon_id_count = 0
        self._rename_map = {}

    def get_namespace(self, uri):
        for namespace in self.values():
            if uri == namespace._uri:
                return namespace
        return None

    def get_registered_namespaces(self):
        return self._namespaces.values()

    def set_default_namespace(self, uri):
        self._default = Namespace('', uri)
        self[''] = self._default

    def get_default_namespace(self):
        return self._default

    def add_namespace(self, namespace):
        if namespace in self.values():
            #  no need to do anything
            return
        if namespace in self._rename_map:
            #  already renamed and added
            return

        prefix = namespace.get_prefix()
        if prefix in self:
            #  Conflicting prefix
            new_prefix = self._get_unused_prefix(prefix)
            new_namespace = Namespace(new_prefix, namespace.get_uri())
            self._rename_map[namespace] = new_namespace
            prefix = new_prefix
            namespace = new_namespace
        self._namespaces[prefix] = namespace
        self[prefix] = namespace

    def get_valid_identifier(self, identifier):
        if not identifier:
            return None
        if isinstance(identifier, Identifier):
            if isinstance(identifier, QName):
                #  Register the namespace if it has not been registered before
                namespace = identifier.get_namespace()
                if namespace not in self.values():
                    self.add_namespace(namespace)
            #  return the original identifier
            return identifier
        elif isinstance(identifier, (str, unicode)):
            if identifier.startswith('_:'):
                return None
            elif ':' in identifier:
                #  check if the identifier contains a registered prefix
                prefix, local_part = identifier.split(':', 1)
                if prefix in self:
                    #  return a new QName
                    return self[prefix][local_part]
                else:
                    #  treat as a URI (with the first part as its scheme)
                    #  check if the URI can be compacted
                    for namespace in self.values():
                        if identifier.startswith(namespace.get_uri()):
                            #  create a QName with the namespace
                            return namespace[identifier.replace(namespace.get_uri(), '')]
                    if self.parent is not None:
                        # try the parent namespace manager
                        return self.parent.get_valid_identifier(identifier)
                    else:
                        #  return an Identifier with the given URI
                        return Identifier(identifier)
            elif self._default:
                #  create and return an identifier in the default namespace
                return self._default[identifier]
            else:
                #  TODO Should an exception raised here
                return Identifier(identifier)

    def get_anonymous_identifier(self, local_prefix='id'):
        self._anon_id_count += 1
        return Identifier('_:%s%d' % (local_prefix, self._anon_id_count))

    def _get_unused_prefix(self, original_prefix):
        if original_prefix not in self:
            return original_prefix
        count = 1
        while True:
            new_prefix = '_'.join((original_prefix, str(count)))
            if new_prefix in self:
                count += 1
            else:
                return new_prefix


class ProvBundle(ProvEntity):
    def __init__(self, bundle=None, identifier=None, attributes=None, other_attributes=None, asserted=True):
        #  Initializing bundle-specific attributes
        self._records = list()
        self._id_map = dict()
        self._bundles = dict()
        if bundle is None:
            self._namespaces = NamespaceManager()
        else:
            self._namespaces = NamespaceManager(parent=bundle._namespaces)

        #  Initializing record-specific attributes
        super(ProvBundle, self).__init__(bundle, identifier, attributes, other_attributes, asserted)

    #  Bundle configurations
    def set_default_namespace(self, uri):
        self._namespaces.set_default_namespace(uri)

    def get_default_namespace(self):
        return self._namespaces.get_default_namespace()

    def add_namespace(self, namespace_or_prefix, uri=None):
        if uri is None:
            self._namespaces.add_namespace(namespace_or_prefix)
        else:
            self._namespaces.add_namespace(Namespace(namespace_or_prefix, uri))

    def get_registered_namespaces(self):
        return self._namespaces.get_registered_namespaces()

    def valid_identifier(self, identifier):
        return self._namespaces.get_valid_identifier(identifier)

    def get_anon_id(self, record):
        #  TODO Implement a dict of self-generated anon ids for records without identifier
        return self._namespaces.get_anonymous_identifier()

    def get_records(self, class_or_type_or_tuple=None):
        if class_or_type_or_tuple is None:
            return self._records
        else:
            return filter(lambda rec: isinstance(rec, class_or_type_or_tuple), self._records)

    def get_record(self, identifier):
        try:
            valid_id = self.valid_identifier(identifier)
            return self._id_map[valid_id]
        except:
            #  looking up the parent bundle
            if self._bundle is not None:
                return self._bundle.get_record(valid_id)
            else:
                return None

    def get_bundle(self, identifier):
        try:
            valid_id = self.valid_identifier(identifier)
            return self._bundles[valid_id]
        except:
            #  looking up the parent bundle
            if self._bundle is not None:
                return self._bundle.get_bundle(valid_id)
            else:
                return None

    #  PROV-JSON serialization/deserialization
    class JSONEncoder(json.JSONEncoder):
        def default(self, o):
            if isinstance(o, ProvBundle):
                return o._encode_JSON_container()
            else:
                #  Use the default encoder instead
                return json.JSONEncoder.default(self, o)

    class JSONDecoder(json.JSONDecoder):
        def decode(self, s):
            json_container = json.JSONDecoder.decode(self, s)
            result = ProvBundle()
            result._decode_JSON_container(json_container)
            return result

    def _encode_json_representation(self, value):
        try:
            return value.json_representation()
        except AttributeError:
            if isinstance(value, datetime.datetime):
                return {'$': value.isoformat(), 'type': u'xsd:dateTime'}
            else:
                return value

    def _decode_json_representation(self, literal):
        try:
            value = literal['$']
            if 'lang' in literal:
                return Literal(value, langtag=literal['lang'])
            else:
                datatype = literal['type']
                if datatype == u'xsd:anyURI':
                    return Identifier(value)
                elif datatype == u'xsd:QName':
                    return self.valid_identifier(value)
                else:
                    # The literal of standard Python types is not converted here
                    # It will be automatically converted when added to a record by _auto_literal_conversion()
                    return Literal(value, self.valid_identifier(datatype))
        except:
            #  simple type, just return it
            return literal

    def _encode_JSON_container(self):
        container = defaultdict(dict)

        prefixes = {}
        for namespace in self._namespaces.get_registered_namespaces():
            prefixes[namespace.get_prefix()] = namespace.get_uri()
        if self._namespaces._default:
            prefixes['$'] = self._namespaces._default.get_uri()
        if prefixes:
            container[u'prefix'] = prefixes

        ids = {}
        #  generating/mapping all record identifiers
        for record in self._records:
            ids[record] = record._identifier if record._identifier else self.get_anon_id(record)
        for record in self._records:
            if not record.is_asserted():
                pass  # skipping inferred records

            rec_type = record.get_type()
            rec_label = PROV_N_MAP[rec_type]
            identifier = str(ids[record])

            if rec_type == PROV_REC_BUNDLE:
                #  encoding the sub-bundle
                record_json = record._encode_JSON_container()
            else:
                record_json = {}
                if record._attributes:
                    for (attr, value) in record._attributes.items():
                        if isinstance(value, ProvRecord):
                            attr_record_id = ids[value]
                            record_json[PROV_ID_ATTRIBUTES_MAP[attr]] = str(attr_record_id)
                        elif value is not None:
                            #  Assuming this is a datetime value
                            record_json[PROV_ID_ATTRIBUTES_MAP[attr]] = value.isoformat() if isinstance(value, datetime.datetime) else str(value)
                if record._extra_attributes:
                    for (attr, value) in record._extra_attributes:
                        attr_id = str(attr)
                        value_json = self._encode_json_representation(value)
                        if attr_id in record_json:
                            #  Multi-value attribute
                            existing_value = record_json[attr_id]
                            try:
                                #  Add the value to the current list of values
                                existing_value.add(value_json)
                            except:
                                #  But if the existing value is not a list, it'll fail
                                #  create the list for the existing value and the second value
                                record_json[attr_id] = [existing_value, value_json]
                        else:
                            record_json[attr_id] = value_json
            container[rec_label][identifier] = record_json

        return container

    def _decode_JSON_container(self, jc):
        if u'prefix' in jc:
            prefixes = jc[u'prefix']
            for prefix, uri in prefixes.items():
                if prefix != '$':
                    self.add_namespace(Namespace(prefix, uri))
                else:
                    self.set_default_namespace(uri)
        records = sorted([(PROV_RECORD_IDS_MAP[rec_type], rec_id, jc[rec_type][rec_id])
                          for rec_type in jc if rec_type != u'prefix'
                          for rec_id in jc[rec_type]],
                         key=lambda tuple_rec: tuple_rec[0])

        record_map = {}
        #  Create all the records before setting their attributes
        for (record_type, identifier, content) in records:
            if record_type == PROV_REC_BUNDLE:
                bundle = self.bundle(identifier)
                bundle._decode_JSON_container(content)
            else:
                record_map[identifier] = self.add_record(record_type, identifier, None, None)
        for (record_type, identifier, attributes) in records:
            if record_type != PROV_REC_BUNDLE:
                record = record_map[identifier]

                if hasattr(attributes, 'items'):  # it is a dict
                    #  There is only one element, create a singleton list
                    elements = [attributes]
                else:  # expect it to be a list
                    #  There are more than one element
                    #  TODO: Fix this, we only accept one element (the first one)
                    elements = [attributes[0]]

                for element in elements:
                    prov_attributes = {}
                    extra_attributes = []
                    #  Splitting PROV attributes and the others
                    for attr, value in element.items():
                        if attr in PROV_ATTRIBUTES_ID_MAP:
                            prov_attributes[PROV_ATTRIBUTES_ID_MAP[attr]] = record_map[value] if (isinstance(value, (str, unicode)) and value in record_map) else self._decode_json_representation(value)
                        else:
                            attr_id = self.valid_identifier(attr)
                            if isinstance(value, list):
                                #  Parsing multi-value attribute
                                extra_attributes.extend((attr_id, self._decode_json_representation(value_single)) for value_single in value)
                            else:
                                #  add the single-value attribute
                                extra_attributes.append((attr_id, self._decode_json_representation(value)))
                    #  TODO: This won't work when there are more than one element
                    record.add_attributes(prov_attributes, extra_attributes)

    #  Miscellaneous functions
    def get_type(self):
        return PROV_REC_BUNDLE

    def get_provn(self, _indent_level=0, asserted_only=True):
        indentation = '' + ('  ' * _indent_level)
        newline = '\n' + ('  ' * (_indent_level + 1))

        #  if this is the document, start the document; otherwise, start the bundle
        records = ['document'] if self._bundle is None else ['bundle %s' % self._identifier]

        registered_namespaces = self._namespaces.get_registered_namespaces()
        if registered_namespaces:
            #  TODO: Add support for the default namespace
            records.extend(['prefix %s <%s>' % (namespace.get_prefix(), namespace.get_uri()) for namespace in registered_namespaces])
            #  a blank line between the prefixes and the assertions
            records.append('')

        #  adding all the records
        records.extend([record.get_provn(_indent_level + 1) for record in self._records if record.is_asserted() or not asserted_only])
        provn_str = newline.join(records) + '\n'
        #  closing the structure
        provn_str += indentation + ('endDocument' if self._bundle is None else 'endBundle')
        return provn_str
<<<<<<< HEAD
        
    def rdf(self, graph=None):
        if self._bundle is None:
            # top bundle
            if graph is None:
                graph = ConjunctiveGraph()
        else:
            # graph should not None here
            uri = self.get_identifier().rdf_representation()
            graph = Graph(graph.store, uri)
        
        for prefix, namespace in self._namespaces.items():
            graph.bind(prefix, namespace.get_uri())
        
        for record in self._records:
            if record.is_asserted():
                record.rdf(graph)
        return graph
    
=======

    def get_provjson(self, **kw):
        """Return the `PROV-JSON <http://www.w3.org/Submission/prov-json/>`_ representation for the bundle/document.

        Parameters for `json.dumps <http://docs.python.org/2/library/json.html#json.dumps>`_ like `indent=4` can be also passed as keyword arguments.
        """
        # Prevent overwriting the encoder class
        if 'cls' in kw:
            del kw['cls']
        json_content = json.dumps(self, cls=ProvBundle.JSONEncoder, **kw)
        return json_content

    @staticmethod
    def from_provjson(json_content, **kw):
        """Construct the bundle/document from the given `PROV-JSON <http://www.w3.org/Submission/prov-json/>`_ representation.

        Parameters for `json.loads <http://docs.python.org/2/library/json.html#json.loads>`_ can be also passed as keyword arguments.
        """  # Prevent overwriting the decoder class
        if 'cls' in kw:
            del kw['cls']
        return json.loads(json_content, cls=ProvBundle.JSONDecoder, **kw)

>>>>>>> d2c03c57
    def __eq__(self, other):
        try:
            other_records = set(other._records)
        except:
            #  other is not a bundle
            return False
        this_records = set(self._records)
        if len(this_records) != len(other_records):
            return False
        #  check if all records for equality
        for record_a in this_records:
            if record_a._identifier:
                if record_a.get_type() == PROV_REC_BUNDLE:
                    record_b = other.get_bundle(record_a._identifier)
                else:
                    record_b = other.get_record(record_a._identifier)
                if record_b:
                    if record_a == record_b:
                        other_records.remove(record_b)
                        continue
                    else:
                        logger.debug("Unequal PROV records:")
                        logger.debug("%s" % str(record_a))
                        logger.debug("%s" % str(record_b))
                        return False
                else:
                    logger.debug("Could not find a record with this identifier: %s" % str(record_a._identifier))
                    return False
            else:
                #  Manually look for the record
                found = False
                for record_b in other_records:
                    if record_a == record_b:
                        other_records.remove(record_b)
                        found = True
                        break
                if not found:
                    logger.debug("Could not find this record: %s" % str(record_a))
                    return False
        return True

    #  Provenance statements
    def _add_record(self, record):
        self._records.append(record)
        if record._identifier:
            if record.get_type() == PROV_REC_BUNDLE:
                #  Don't mix bunle ids with normal record ids.
                self._bundles[record._identifier] = record
            else:
                self._id_map[record._identifier] = record

    def add_record(self, record_type, identifier, attributes=None, other_attributes=None, asserted=True):
        new_record = PROV_REC_CLS[record_type](self, self.valid_identifier(identifier), attributes, other_attributes, asserted)
        self._add_record(new_record)
        return new_record

    def add_inferred_record(self, record_cls, identifier):
        record_id = self.valid_identifier(identifier)
        record = record_cls(self, record_id, asserted=False)
        self._add_record(record)
        return record

    def add_bundle(self, identifier, bundle):
        '''Add a sub-bundle to the current bundle
        '''
        valid_id = self.valid_identifier(identifier)
        self._bundles[valid_id] = bundle
        bundle._bundle = self
        #  TODO: Check namespace duplications, existing identifier

    def add_element(self, record_type, identifier, attributes=None, other_attributes=None):
        return self.add_record(record_type, identifier, attributes, other_attributes)

    def entity(self, identifier, other_attributes=None):
        return self.add_element(PROV_REC_ENTITY, identifier, None, other_attributes)

    def activity(self, identifier, startTime=None, endTime=None, other_attributes=None):
        return self.add_element(PROV_REC_ACTIVITY, identifier, {PROV_ATTR_STARTTIME: _ensure_datetime(startTime), PROV_ATTR_ENDTIME: _ensure_datetime(endTime)}, other_attributes)

    def generation(self, entity, activity=None, time=None, identifier=None, other_attributes=None):
        return self.add_record(PROV_REC_GENERATION, identifier, {PROV_ATTR_ENTITY: entity, PROV_ATTR_ACTIVITY: activity, PROV_ATTR_TIME: _ensure_datetime(time)}, other_attributes)

    def usage(self, activity, entity=None, time=None, identifier=None, other_attributes=None):
        return self.add_record(PROV_REC_USAGE, identifier, {PROV_ATTR_ACTIVITY: activity, PROV_ATTR_ENTITY: entity, PROV_ATTR_TIME: _ensure_datetime(time)}, other_attributes)

    def start(self, activity, trigger=None, starter=None, time=None, identifier=None, other_attributes=None):
        return self.add_record(PROV_REC_START, identifier, {PROV_ATTR_ACTIVITY: activity, PROV_ATTR_TRIGGER: trigger, PROV_ATTR_STARTER: starter, PROV_ATTR_TIME: _ensure_datetime(time)}, other_attributes)

    def end(self, activity, trigger=None, ender=None, time=None, identifier=None, other_attributes=None):
        return self.add_record(PROV_REC_END, identifier, {PROV_ATTR_ACTIVITY: activity, PROV_ATTR_TRIGGER: trigger, PROV_ATTR_ENDER: ender, PROV_ATTR_TIME: _ensure_datetime(time)}, other_attributes)

    def invalidation(self, entity, activity=None, time=None, identifier=None, other_attributes=None):
        return self.add_record(PROV_REC_INVALIDATION, identifier, {PROV_ATTR_ENTITY: entity, PROV_ATTR_ACTIVITY: activity, PROV_ATTR_TIME: _ensure_datetime(time)}, other_attributes)

    def communication(self, informed, informant, identifier=None, other_attributes=None):
        return self.add_record(PROV_REC_COMMUNICATION, identifier, {PROV_ATTR_INFORMED: informed, PROV_ATTR_INFORMANT: informant}, other_attributes)

    def agent(self, identifier, other_attributes=None):
        return self.add_element(PROV_REC_AGENT, identifier, None, other_attributes)

    def attribution(self, entity, agent, identifier=None, other_attributes=None):
        return self.add_record(PROV_REC_ATTRIBUTION, identifier, {PROV_ATTR_ENTITY: entity, PROV_ATTR_AGENT: agent}, other_attributes)

    def association(self, activity, agent=None, plan=None, identifier=None, other_attributes=None):
        return self.add_record(PROV_REC_ASSOCIATION, identifier, {PROV_ATTR_ACTIVITY: activity, PROV_ATTR_AGENT: agent, PROV_ATTR_PLAN: plan}, other_attributes)

    def delegation(self, delegate, responsible, activity=None, identifier=None, other_attributes=None):
        return self.add_record(PROV_REC_DELEGATION, identifier, {PROV_ATTR_DELEGATE: delegate, PROV_ATTR_RESPONSIBLE: responsible, PROV_ATTR_ACTIVITY: activity}, other_attributes)

    def influence(self, influencee, influencer, identifier=None, other_attributes=None):
        return self.add_record(PROV_REC_INFLUENCE, identifier, {PROV_ATTR_INFLUENCEE: influencee, PROV_ATTR_INFLUENCER: influencer}, other_attributes)

    def derivation(self, generatedEntity, usedEntity, activity=None, generation=None, usage=None, time=None, identifier=None, other_attributes=None):
        attributes = {PROV_ATTR_GENERATED_ENTITY: generatedEntity,
                      PROV_ATTR_USED_ENTITY: usedEntity,
                      PROV_ATTR_ACTIVITY: activity,
                      PROV_ATTR_GENERATION: generation,
                      PROV_ATTR_USAGE: usage}
        return self.add_record(PROV_REC_DERIVATION, identifier, attributes, other_attributes)

    def revision(self, generatedEntity, usedEntity, activity=None, generation=None, usage=None, time=None, identifier=None, other_attributes=None):
        record = self.derivation(generatedEntity, usedEntity, activity, generation, usage, time, identifier, other_attributes)
        record.add_asserted_type(PROV['Revision'])
        return record

    def quotation(self, generatedEntity, usedEntity, activity=None, generation=None, usage=None, time=None, identifier=None, other_attributes=None):
        record = self.derivation(generatedEntity, usedEntity, activity, generation, usage, time, identifier, other_attributes)
        record.add_asserted_type(PROV['Quotation'])
        return record

    def primary_source(self, generatedEntity, usedEntity, activity=None, generation=None, usage=None, time=None, identifier=None, other_attributes=None):
        record = self.derivation(generatedEntity, usedEntity, activity, generation, usage, time, identifier, other_attributes)
        record.add_asserted_type(PROV['PrimarySource'])
        return record

    def specialization(self, specificEntity, generalEntity, identifier=None, other_attributes=None):
        return self.add_record(PROV_REC_SPECIALIZATION, identifier, {PROV_ATTR_SPECIFIC_ENTITY: specificEntity, PROV_ATTR_GENERAL_ENTITY: generalEntity}, other_attributes)

    def alternate(self, alternate1, alternate2, identifier=None, other_attributes=None):
        return self.add_record(PROV_REC_ALTERNATE, identifier, {PROV_ATTR_ALTERNATE1: alternate1, PROV_ATTR_ALTERNATE2: alternate2}, other_attributes)

    def mention(self, specificEntity, generalEntity, bundle, identifier=None, other_attributes=None):
        #  Special case for mention: if generalEntity is not already a ProvRecord (e.g. a string identifier),
        #  then it might need to be looked up in the bundle provided, not the current bundle
        if isinstance(generalEntity, basestring):
            #  try to look for an existing record first:
            existing_record = self.get_record(generalEntity)
            if existing_record:
                #  stop looking
                generalEntity = existing_record
            else:
                #  looking in the target bundle
                if isinstance(bundle, basestring):
                    bundle = self.get_bundle(bundle)
                generalEntity = bundle.get_record(generalEntity)
        return self.add_record(PROV_REC_MENTION, identifier, {PROV_ATTR_SPECIFIC_ENTITY: specificEntity, PROV_ATTR_GENERAL_ENTITY: generalEntity, PROV_ATTR_BUNDLE: bundle}, other_attributes)

    def collection(self, identifier, other_attributes=None):
        record = self.add_element(PROV_REC_ENTITY, identifier, None, other_attributes)
        record.add_asserted_type(PROV['Collection'])
        return record

    def membership(self, collection, entity, identifier=None, other_attributes=None):
        return self.add_record(PROV_REC_MEMBERSHIP, identifier, {PROV_ATTR_COLLECTION: collection, PROV_ATTR_ENTITY: entity}, other_attributes)

    def bundle(self, identifier, other_attributes=None):
        return self.add_element(PROV_REC_BUNDLE, identifier, None, other_attributes)

    #  Aliases
    wasGeneratedBy = generation
    used = usage
    wasStartedBy = start
    wasEndedBy = end
    wasInvalidatedBy = invalidation
    wasInformedBy = communication
    wasAttributedTo = attribution
    wasAssociatedWith = association
    actedOnBehalfOf = delegation
    wasInfluencedBy = influence
    wasDerivedFrom = derivation
    wasRevisionOf = revision
    wasQuotedFrom = quotation
    hadPrimarySource = primary_source
    alternateOf = alternate
    specializationOf = specialization
    mentionOf = mention
    hadMember = membership

#  Add the newly defined ProvBundle into the PROV class dictionary
PROV_REC_CLS[PROV_REC_BUNDLE] = ProvBundle<|MERGE_RESOLUTION|>--- conflicted
+++ resolved
@@ -179,14 +179,9 @@
 _r_typed_literal_uri = re.compile(r'^"(?P<value>[^"\\]*(?:\\.[^"\\]*)*)"\^\^<(?P<datatype>[^>\\]*(?:\\.[^>\\]*)*)>$', re.X)
 _r_typed_literal_qname = re.compile(r'^"(?P<value>[^"\\]*(?:\\.[^"\\]*)*)"\^\^(?P<datatype>[^>\\]*(?:\\.[^>\\]*)*)$', re.X)
 
-<<<<<<< HEAD
 attr2rdf = lambda attr: PROV[PROV_ID_ATTRIBUTES_MAP[attr].split('prov:')[1]].rdf_representation()
 
 # Datatypes
-=======
-
-#  Datatypes
->>>>>>> d2c03c57
 def _parse_xsd_dateTime(s):
     """Returns datetime or None."""
     m = _r_xsd_dateTime.match(s)
@@ -329,16 +324,10 @@
         return u'"%s" %%%% xsd:anyURI' % self._uri
 
     def json_representation(self):
-<<<<<<< HEAD
-        return { '$': self._uri, 'type': u'xsd:anyURI'}
+        return {'$': self._uri, 'type': u'xsd:anyURI'}
     
     def rdf_representation(self):
         return URIRef(self.get_uri())
-    
-=======
-        return {'$': self._uri, 'type': u'xsd:anyURI'}
-
->>>>>>> d2c03c57
 
 class QName(Identifier):
     def __init__(self, namespace, localpart):
@@ -682,8 +671,7 @@
                 items.append('[%s]' % ', '.join(extra))
         prov_n = '%s(%s)' % (PROV_N_MAP[self.get_type()], ', '.join(items))
         return prov_n if self._asserted else '// ' + prov_n
-<<<<<<< HEAD
-    
+
     def rdf(self, graph=None, subj=None):
         if graph is None:
             graph = Graph()
@@ -712,9 +700,6 @@
                 graph.add((subj, pred, obj))
         return graph
         
-=======
-
->>>>>>> d2c03c57
     def is_asserted(self):
         return self._asserted
 
@@ -797,14 +782,6 @@
 
     def get_prov_type(self):
         return PROV['Entity']
-<<<<<<< HEAD
-    
-#    def rdf(self, graph, context_id):
-#        pass
-    
-=======
-
->>>>>>> d2c03c57
 
 class ProvActivity(ProvElement):
     def get_type(self):
@@ -1533,8 +1510,7 @@
         #  closing the structure
         provn_str += indentation + ('endDocument' if self._bundle is None else 'endBundle')
         return provn_str
-<<<<<<< HEAD
-        
+
     def rdf(self, graph=None):
         if self._bundle is None:
             # top bundle
@@ -1553,8 +1529,6 @@
                 record.rdf(graph)
         return graph
     
-=======
-
     def get_provjson(self, **kw):
         """Return the `PROV-JSON <http://www.w3.org/Submission/prov-json/>`_ representation for the bundle/document.
 
@@ -1576,7 +1550,6 @@
             del kw['cls']
         return json.loads(json_content, cls=ProvBundle.JSONDecoder, **kw)
 
->>>>>>> d2c03c57
     def __eq__(self, other):
         try:
             other_records = set(other._records)
