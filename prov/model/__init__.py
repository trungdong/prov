'''Python implemetation of the W3C Provenance Data Model (PROV-DM)

Support for PROV-JSON import/export

References:

PROV-DM: http://www.w3.org/TR/prov-dm/

@author: Trung Dong Huynh <trungdong@donggiang.com>
@copyright: University of Southampton 2013
'''

import logging
import datetime
import json
import re
import dateutil.parser
import collections
from collections import defaultdict

from rdflib.term import URIRef, BNode
from rdflib.term import Literal as RDFLiteral
from rdflib.graph import ConjunctiveGraph, Graph
from rdflib.namespace import RDF, RDFS

from copy import deepcopy, copy
try:
    from collections import OrderedDict
except ImportError:
    from ordereddict import OrderedDict
logger = logging.getLogger(__name__)

#  # PROV record constants - PROV-DM LC
#  C1. Entities/Activities
PROV_REC_ENTITY = 1
PROV_REC_ACTIVITY = 2
PROV_REC_GENERATION = 11
PROV_REC_USAGE = 12
PROV_REC_COMMUNICATION = 13
PROV_REC_START = 14
PROV_REC_END = 15
PROV_REC_INVALIDATION = 16

#  C2. Derivations
PROV_REC_DERIVATION = 21

#  C3. Agents/Responsibility
PROV_REC_AGENT = 3
PROV_REC_ATTRIBUTION = 31
PROV_REC_ASSOCIATION = 32
PROV_REC_DELEGATION = 33
PROV_REC_INFLUENCE = 34
#  C4. Bundles
PROV_REC_BUNDLE = 4  # This is the lowest value, so bundle(s) in JSON will be decoded first
#  C5. Alternate
PROV_REC_ALTERNATE = 51
PROV_REC_SPECIALIZATION = 52
PROV_REC_MENTION = 53
#  C6. Collections
PROV_REC_MEMBERSHIP = 61

PROV_RECORD_TYPES = (
    (PROV_REC_ENTITY, u'Entity'),
    (PROV_REC_ACTIVITY, u'Activity'),
    (PROV_REC_GENERATION, u'Generation'),
    (PROV_REC_USAGE, u'Usage'),
    (PROV_REC_COMMUNICATION, u'Communication'),
    (PROV_REC_START, u'Start'),
    (PROV_REC_END, u'End'),
    (PROV_REC_INVALIDATION, u'Invalidation'),
    (PROV_REC_DERIVATION, u'Derivation'),
    (PROV_REC_AGENT, u'Agent'),
    (PROV_REC_ATTRIBUTION, u'Attribution'),
    (PROV_REC_ASSOCIATION, u'Association'),
    (PROV_REC_DELEGATION, u'Delegation'),
    (PROV_REC_INFLUENCE, u'Influence'),
    (PROV_REC_BUNDLE, u'Bundle'),
    (PROV_REC_ALTERNATE, u'Alternate'),
    (PROV_REC_SPECIALIZATION, u'Specialization'),
    (PROV_REC_MENTION, u'Mention'),
    (PROV_REC_MEMBERSHIP, u'Membership'),
)

PROV_N_MAP = {
    PROV_REC_ENTITY:               u'entity',
    PROV_REC_ACTIVITY:             u'activity',
    PROV_REC_GENERATION:           u'wasGeneratedBy',
    PROV_REC_USAGE:                u'used',
    PROV_REC_COMMUNICATION:        u'wasInformedBy',
    PROV_REC_START:                u'wasStartedBy',
    PROV_REC_END:                  u'wasEndedBy',
    PROV_REC_INVALIDATION:         u'wasInvalidatedBy',
    PROV_REC_DERIVATION:           u'wasDerivedFrom',
    PROV_REC_AGENT:                u'agent',
    PROV_REC_ATTRIBUTION:          u'wasAttributedTo',
    PROV_REC_ASSOCIATION:          u'wasAssociatedWith',
    PROV_REC_DELEGATION:           u'actedOnBehalfOf',
    PROV_REC_INFLUENCE:            u'wasInfluencedBy',
    PROV_REC_ALTERNATE:            u'alternateOf',
    PROV_REC_SPECIALIZATION:       u'specializationOf',
    PROV_REC_MENTION:              u'mentionOf',
    PROV_REC_MEMBERSHIP:           u'hadMember',
    PROV_REC_BUNDLE:               u'bundle',
}

#  # Identifiers for PROV's attributes
PROV_ATTR_ENTITY = 1
PROV_ATTR_ACTIVITY = 2
PROV_ATTR_TRIGGER = 3
PROV_ATTR_INFORMED = 4
PROV_ATTR_INFORMANT = 5
PROV_ATTR_STARTER = 6
PROV_ATTR_ENDER = 7
PROV_ATTR_AGENT = 8
PROV_ATTR_PLAN = 9
PROV_ATTR_DELEGATE = 10
PROV_ATTR_RESPONSIBLE = 11
PROV_ATTR_GENERATED_ENTITY = 12
PROV_ATTR_USED_ENTITY = 13
PROV_ATTR_GENERATION = 14
PROV_ATTR_USAGE = 15
PROV_ATTR_SPECIFIC_ENTITY = 16
PROV_ATTR_GENERAL_ENTITY = 17
PROV_ATTR_ALTERNATE1 = 18
PROV_ATTR_ALTERNATE2 = 19
PROV_ATTR_BUNDLE = 20
PROV_ATTR_INFLUENCEE = 21
PROV_ATTR_INFLUENCER = 22
PROV_ATTR_COLLECTION = 23

#  Literal properties
PROV_ATTR_TIME = 100
PROV_ATTR_STARTTIME = 101
PROV_ATTR_ENDTIME = 102

PROV_RECORD_ATTRIBUTES = (
    #  Relations properties
    (PROV_ATTR_ENTITY, u'prov:entity'),
    (PROV_ATTR_ACTIVITY, u'prov:activity'),
    (PROV_ATTR_TRIGGER, u'prov:trigger'),
    (PROV_ATTR_INFORMED, u'prov:informed'),
    (PROV_ATTR_INFORMANT, u'prov:informant'),
    (PROV_ATTR_STARTER, u'prov:starter'),
    (PROV_ATTR_ENDER, u'prov:ender'),
    (PROV_ATTR_AGENT, u'prov:agent'),
    (PROV_ATTR_PLAN, u'prov:plan'),
    (PROV_ATTR_DELEGATE, u'prov:delegate'),
    (PROV_ATTR_RESPONSIBLE, u'prov:responsible'),
    (PROV_ATTR_GENERATED_ENTITY, u'prov:generatedEntity'),
    (PROV_ATTR_USED_ENTITY, u'prov:usedEntity'),
    (PROV_ATTR_GENERATION, u'prov:generation'),
    (PROV_ATTR_USAGE, u'prov:usage'),
    (PROV_ATTR_SPECIFIC_ENTITY, u'prov:specificEntity'),
    (PROV_ATTR_GENERAL_ENTITY, u'prov:generalEntity'),
    (PROV_ATTR_ALTERNATE1, u'prov:alternate1'),
    (PROV_ATTR_ALTERNATE2, u'prov:alternate2'),
    (PROV_ATTR_BUNDLE, u'prov:bundle'),
    (PROV_ATTR_INFLUENCEE, u'prov:influencee'),
    (PROV_ATTR_INFLUENCER, u'prov:influencer'),
    (PROV_ATTR_COLLECTION, u'prov:collection'),
    #  Literal properties
    (PROV_ATTR_TIME, u'prov:time'),
    (PROV_ATTR_STARTTIME, u'prov:startTime'),
    (PROV_ATTR_ENDTIME, u'prov:endTime'),
)

PROV_ATTRIBUTE_LITERALS = set([PROV_ATTR_TIME, PROV_ATTR_STARTTIME, PROV_ATTR_ENDTIME])

PROV_RECORD_IDS_MAP = dict((PROV_N_MAP[rec_type_id], rec_type_id) for rec_type_id in PROV_N_MAP)
PROV_ID_ATTRIBUTES_MAP = dict((prov_id, attribute) for (prov_id, attribute) in PROV_RECORD_ATTRIBUTES)
PROV_ATTRIBUTES_ID_MAP = dict((attribute, prov_id) for (prov_id, attribute) in PROV_RECORD_ATTRIBUTES)


# Converting an attribute to the normal form for comparison purposes
_normalise_attributes = lambda attr: (unicode(attr[0]), unicode(attr[1]))


#  Datatypes
<<<<<<< HEAD
_r_xsd_dateTime = re.compile(""" ^
    (?P<year>-?[0-9]{4}) - (?P<month>[0-9]{2}) - (?P<day>[0-9]{2})
    T (?P<hour>[0-9]{2}) : (?P<minute>[0-9]{2}) : (?P<second>[0-9]{2})
    (?P<microsecond>\.[0-9]{1,6})?
    (?P<tz>
      Z | (?P<tz_hr>[-+][0-9]{2}) : (?P<tz_min>[0-9]{2})
    )?
    $ """, re.X)

attr2rdf = lambda attr: PROV[PROV_ID_ATTRIBUTES_MAP[attr].split('prov:')[1]].rdf_representation()
=======
>>>>>>> 22e964f9

def _parse_xsd_dateTime(s):
    return dateutil.parser.parse(s)


def _ensure_datetime(time):
    if isinstance(time, basestring):
        return _parse_xsd_dateTime(time)
    else:
        return time


def parse_xsd_dateTime(s):
    try:
        return _parse_xsd_dateTime(s)
    except ValueError:
        pass
    return None

DATATYPE_PARSERS = {
    datetime.datetime: parse_xsd_dateTime,
}


def parse_datatype(value, datatype):
    if datatype in DATATYPE_PARSERS:
        #  found the required parser
        return DATATYPE_PARSERS[datatype](value)
    else:
        #  No parser found for the given data type
        raise Exception(u'No parser found for the data type <%s>' % unicode(datatype))


# Mappings for XSD datatypes to Python standard types
XSD_DATATYPE_PARSERS = {
    u"xsd:string": unicode,
    u"xsd:double": float,
    u"xsd:long": long,
    u"xsd:int": int,
    u"xsd:boolean": bool,
    u"xsd:dateTime": parse_xsd_dateTime,
}


def parse_xsd_types(value, datatype):
    # if the datatype is a QName, convert it to a Unicode string
    datatype = unicode(datatype)
    return XSD_DATATYPE_PARSERS[datatype](value) if datatype in XSD_DATATYPE_PARSERS else None


def _ensure_multiline_string_triple_quoted(s):
    format_str = u'"""%s"""' if isinstance(s, basestring) and '\n' in s else u'"%s"'
    return format_str % s


def encoding_PROV_N_value(value):
    if isinstance(value, basestring):
        return _ensure_multiline_string_triple_quoted(value)
    elif isinstance(value, datetime.datetime):
        return value.isoformat()
    elif isinstance(value, float):
        return u'"%f" %%%% xsd:float' % value
    else:
        return unicode(value)


class AnonymousIDGenerator():
    def __init__(self):
        self._cache = {}
        self._count = 0

    def get_anon_id(self, obj, local_prefix="id"):
        if obj not in self._cache:
            self._count += 1
            self._cache[obj] = Identifier('_:%s%d' % (local_prefix, self._count))
        return self._cache[obj]


class Literal(object):
    def __init__(self, value, datatype=None, langtag=None):
        self._value = value
        self._datatype = datatype
        self._langtag = langtag

    def __unicode__(self):
        return self.provn_representation()

    def __str__(self):
        return unicode(self).encode('utf-8')

    def __eq__(self, other):
        return self._value == other._value and self._datatype == other._datatype and self._langtag == other._langtag if isinstance(other, Literal) else False

    def __hash__(self):
        return hash((self._value, self._datatype, self._langtag))

    def get_value(self):
        return self._value

    def get_datatype(self):
        return self._datatype

    def get_langtag(self):
        return self._langtag

    def has_no_langtag(self):
        return self._langtag is None

    def provn_representation(self):
        if self._langtag:
            #  a langtag can only goes with string
            return u'%s@%s' % (_ensure_multiline_string_triple_quoted(self._value), unicode(self._langtag))
        else:
            return u'%s %%%% %s' % (_ensure_multiline_string_triple_quoted(self._value), unicode(self._datatype))

    def json_representation(self):
        if self._langtag:
            #  a langtag can only goes with string
            return {'$': unicode(self._value), 'lang': self._langtag}
        else:
            if isinstance(self._datatype, QName):
                return {'$': unicode(self._value), 'type': unicode(self._datatype)}
            else:
                #  Assuming it is a valid identifier
                return {'$': unicode(self._value), 'type': self._datatype.get_uri()}


    def rdf_representation(self):
        if self._langtag:
            # a langtag can only goes with string
            return RDFLiteral(self._value, lang=str(self._langtag))
        else:
            return RDFLiteral(self._value, datatype=self._datatype.get_uri())

class Identifier(object):
    def __init__(self, uri):
        self._uri = unicode(uri)  # Ensure this is a unicode string

    def get_uri(self):
        return self._uri

    def __unicode__(self):
        return self._uri

    def __str__(self):
        return unicode(self).encode('utf-8')

    def __eq__(self, other):
        return self.get_uri() == other.get_uri() if isinstance(other, Identifier) else False

    def __hash__(self):
        return hash(self.get_uri())

    def provn_representation(self):
        return u'"%s" %%%% xsd:anyURI' % self._uri

    def json_representation(self):
        return {'$': self._uri, 'type': u'xsd:anyURI'}
    
    def rdf_representation(self):
        return URIRef(self.get_uri())

class QName(Identifier):
    def __init__(self, namespace, localpart):
        self._namespace = namespace
        self._localpart = localpart
        self._str = u':'.join([namespace._prefix, localpart]) if namespace._prefix else localpart

    def get_namespace(self):
        return self._namespace

    def get_localpart(self):
        return self._localpart

    def get_uri(self):
        return u''.join([self._namespace._uri, self._localpart])

    def __unicode__(self):
        return self._str

    def __str__(self):
        return unicode(self).encode('utf-8')

    def provn_representation(self):
        return u"'%s'" % self._str

    def json_representation(self):
        return {'$': self._str, 'type': u'xsd:QName'}


class Namespace(object):
    def __init__(self, prefix, uri):
        self._prefix = prefix
        self._uri = uri
        self._cache = dict()

    def get_prefix(self):
        return self._prefix

    def get_uri(self):
        return self._uri

    def contains(self, identifier):
        uri = identifier if isinstance(identifier, (str, unicode)) else (identifier.get_uri() if isinstance(identifier, Identifier) else None)
        return uri.startswith(self._uri) if uri else False

    def qname(self, identifier):
        uri = identifier if isinstance(identifier, (str, unicode)) else (identifier.get_uri() if isinstance(identifier, Identifier) else None)
        if uri and uri.startswith(self._uri):
            return QName(self, uri[len(self._uri):])
        else:
            return None

    def __eq__(self, other):
        return (self._uri == other._uri and self._prefix == other._prefix) if isinstance(other, Namespace) else False

    def __hash__(self):
        return hash((self._uri, self._prefix))

    def __getitem__(self, localpart):
        if localpart in self._cache:
            return self._cache[localpart]
        else:
            qname = QName(self, localpart)
            self._cache[localpart] = qname
            return qname

XSD = Namespace("xsd", 'http://www.w3.org/2001/XMLSchema-datatypes#')
PROV = Namespace("prov", 'http://www.w3.org/ns/prov#')


# Exceptions
class ProvException(Exception):
    """Base class for exceptions in this module."""
    pass


class ProvExceptionMissingRequiredAttribute(ProvException):
    def __init__(self, record_type, attribute_id):
        self.record_type = record_type
        self.attribute_id = attribute_id
        self.args += (PROV_N_MAP[record_type], attribute_id)


class ProvExceptionNotValidAttribute(ProvException):
    def __init__(self, record_type, attribute, attribute_types):
        self.record_type = record_type
        self.attribute = attribute
        self.attribute_types = attribute_types
        self.args += (PROV_N_MAP[record_type], unicode(attribute), attribute_types)


class ProvExceptionCannotUnifyAttribute(ProvException):
    def __init__(self, identifier, record_type1, record_type2):
        self.identifier = identifier
        self.record_type1 = record_type1
        self.record_type2 = record_type2
        self.args += (identifier, PROV_N_MAP[record_type1], PROV_N_MAP[record_type2])


class ProvExceptionContraint(ProvException):
    def __init__(self, record_type, attribute1, attribute2, msg):
        self.record_type = record_type
        self.attribute1 = attribute1
        self.attribute2 = attribute2
        self.args += (PROV_N_MAP[record_type], attribute1, attribute2, msg)
        self.msg = msg


#  PROV records
class ProvRecord(object):
    """Base class for PROV _records."""
    def __init__(self, bundle, identifier, attributes=None, other_attributes=None, asserted=True, allowed_types=None, infered_for=None):
        self._bundle = bundle
        self._identifier = identifier
        self._asserted = asserted
        self._attributes = None
        self._extra_attributes = None
        if attributes or other_attributes:
            self.add_attributes(attributes, other_attributes)
        if not asserted:
            self._allowed_types = allowed_types
            self._infered_for = infered_for

    def get_type(self):
        pass

    def get_allowed_types(self):
        if self._asserted:
            return [self.__class__]
        else:
            return [self.__class__] + list(self._allowed_types)

    def get_prov_type(self):
        pass

    def get_asserted_types(self):
        if self._extra_attributes:
            prov_type = PROV['type']
            return set([value for attr, value in self._extra_attributes if attr == prov_type])
        return set()

    def add_asserted_type(self, type_identifier):
        asserted_types = self.get_asserted_types()
        if type_identifier not in asserted_types:
            if self._extra_attributes is None:
                self._extra_attributes = set()
            self._extra_attributes.add((PROV['type'], type_identifier))

    def get_attribute(self, attr_name):
        attr_name = self._bundle.valid_identifier(attr_name)
        if not self._extra_attributes:
            return []
        results = [value for attr, value in self._extra_attributes if attr == attr_name]
        return results

    def get_identifier(self):
        return self._identifier

    def get_label(self):
        label = None
        if self._extra_attributes:
            for attribute in self._extra_attributes:
                if attribute[0]:
                    if attribute[0] == PROV['label']:
                        label = attribute[1]
                        #  use the first label found
                        break
        return label if label else self._identifier

    def get_value(self):
        return self.get_attribute(PROV['value'])

    def _auto_literal_conversion(self, literal):
        '''This method normalise datatype for literals
        '''
        if isinstance(literal, basestring):
            # try if this is a QName
            qname = self._bundle.valid_identifier(literal)
            if isinstance(qname, QName):
                return qname
            # if not a QName, convert all strings to unicode
            return unicode(literal)

        if isinstance(literal, Literal) and literal.has_no_langtag():
            # try convert generic Literal object to Python standard type if possible
            # this is to match JSON decoding's literal conversion
            value = parse_xsd_types(literal.get_value(), literal.get_datatype())
            if value is not None:
                return value

        # No conversion here, return the original value
        return literal

    def parse_extra_attributes(self, extra_attributes):
        if isinstance(extra_attributes, dict):
            #  Converting the dictionary into a list of tuples (i.e. attribute-value pairs)
            extra_attributes = extra_attributes.items()
        attr_set = set((self._bundle.valid_identifier(attribute), self._auto_literal_conversion(value)) for attribute, value in extra_attributes)
        return attr_set

    def add_extra_attributes(self, extra_attributes):
        if extra_attributes:
            if self._extra_attributes is None:
                self._extra_attributes = set()
            #  Check attributes for valid qualified names
            attr_set = self.parse_extra_attributes(extra_attributes)
            self._extra_attributes.update(attr_set)

    def add_attributes(self, attributes, extra_attributes):
        if attributes:
            if self._attributes is None:
                self._attributes = attributes
            else:
                self._attributes.update(dict((k, v) for k, v in attributes.iteritems() if v is not None))
        self.add_extra_attributes(extra_attributes)

    def get_attributes(self):
        return (self._attributes, self._extra_attributes)

    def get_bundle(self):
        return self._bundle

    def _parse_identifier(self, value):
        try:
            return value.get_identifier()
        except:
            return self._bundle.valid_identifier(value)

    def _parse_record(self, attribute, attribute_types):
        #  check to see if there is an existing record matching the attribute (as the record's identifier)
        existing_record = self._bundle.get_record(attribute)
        if existing_record is None:
            #  try to see if there is a bundle with the id
            existing_record = self._bundle.get_bundle(attribute)
        if existing_record and isinstance(existing_record, attribute_types):
            return existing_record
        else:
            if hasattr(attribute_types, '__getitem__'):
                #  it is a list
                klass = attribute_types[0]  # get the first class
            else:
                klass = attribute_types  # only one class provided
                attribute_types = [attribute_types]
            if issubclass(klass, ProvRecord):
                #  Create an inferred record for the id given:
                return self._bundle.add_inferred_record(klass, attribute, self, attribute_types)
        return None

    def _parse_attribute(self, attribute, attribute_types):
        if attribute_types is Identifier:
            if isinstance(attribute, ProvRecord):
                # This is a record, return its identifier (if any)
                return attribute.get_identifier()
            # Otherwise, trying to parse the attribute as an identifier
            return self._parse_identifier(attribute)

        # putting all the types in to a tuple:
        if not isinstance(attribute_types, collections.Iterable):
            attribute_types = (attribute_types,)

        # attempt to find an existing record having the same identifier
        if any(map(lambda x: issubclass(x, ProvRecord), attribute_types)):
            record = self._parse_record(attribute, attribute_types)
            if record:
                return record
        #  Try to parse it with known datatype parsers
        for datatype in attribute_types:
            data = parse_datatype(attribute, datatype)
            if data is not None:
                return data
        return None

    def _validate_attribute(self, attribute, attribute_types):
        if isinstance(attribute, attribute_types):
            #  The attribute is of a required type
            #  Return it
            if isinstance(attribute, ProvRecord) and attribute._identifier in self._bundle._id_map:
                return self._bundle._id_map[attribute._identifier]
            else:
                return attribute
        else:
            #  The attribute is not of a valid type
            if isinstance(attribute, ProvRecord):
                # It is definitely not valid since no further parsing is possible
                raise ProvExceptionNotValidAttribute(self.get_type(), attribute, attribute_types)
            #  Attempt to parse it
            parsed_value = self._parse_attribute(attribute, attribute_types)
            if parsed_value is None:
                raise ProvExceptionNotValidAttribute(self.get_type(), attribute, attribute_types)
            return parsed_value

    def required_attribute(self, attributes, attribute_id, attribute_types):
        if attribute_id not in attributes:
            #  Raise an exception about the missing attribute
            raise ProvExceptionMissingRequiredAttribute(self.get_type(), attribute_id)
        #  Found the required attribute
        attribute = attributes.get(attribute_id)
        return self._validate_attribute(attribute, attribute_types)

    def optional_attribute(self, attributes, attribute_id, attribute_types):
        if not attributes or attribute_id not in attributes:
            #  Because this is optional, return nothing
            return None
        #  Found the optional attribute
        attribute = attributes.get(attribute_id)
        if attribute is None:
            return None
        #  Validate its type
        return self._validate_attribute(attribute, attribute_types)

    def __eq__(self, other):
        if self.__class__ != other.__class__:
            return False
        if self._identifier and not (self._identifier == other._identifier):
            return False
        if self._asserted != other._asserted:
            return False
        if self._attributes and other._attributes:
            if len(self._attributes) != len(other._attributes):
                return False
            for attr, value_a in self._attributes.items():
                value_b = other._attributes[attr]
                if isinstance(value_a, ProvRecord) and value_a._identifier:
                    if not (value_a._identifier == value_b._identifier):
                        return False
                elif not (value_a == value_b):
                    return False
        elif other._attributes and not self._attributes:
            other_attrs = [(key, value) for key, value in other._attributes.items() if value is not None]
            if other_attrs:
                #  the other's attributes set is not empty.
                return False
        elif self._attributes and not other._attributes:
            my_attrs = [(key, value) for key, value in self._attributes.items() if value is not None]
            if my_attrs:
                #  my attributes set is not empty.
                return False
        sattr = sorted(self._extra_attributes, key=_normalise_attributes) if self._extra_attributes else None
        oattr = sorted(other._extra_attributes, key=_normalise_attributes) if other._extra_attributes else None
        if sattr != oattr:
            return False
        return True

    def __unicode__(self):
        return self.get_provn()

    def __str__(self):
        return unicode(self).encode('utf-8')

    def get_provn(self, _indent_level=0):
        items = []
        if self._identifier:
            items.append(unicode(self._identifier))
        if self._attributes:
            for (attr, value) in self._attributes.items():
                if value is None:
                    items.append(u'-')
                else:
                    if isinstance(value, ProvRecord):
                        record_id = value.get_identifier()
                        items.append(unicode(record_id))
                    else:
                        #  Assuming this is a datetime or QName value
                        items.append(value.isoformat() if isinstance(value, datetime.datetime) else unicode(value))

        if self._extra_attributes:
            extra = []
            for (attr, value) in self._extra_attributes:
                try:
                    #  try if there is a prov-n representation defined
                    provn_represenation = value.provn_representation()
                except:
                    provn_represenation = encoding_PROV_N_value(value)
                extra.append(u'%s=%s' % (unicode(attr), provn_represenation))
            if extra:
                items.append(u'[%s]' % u', '.join(extra))
        prov_n = u'%s(%s)' % (PROV_N_MAP[self.get_type()], u', '.join(items))
        return prov_n if self._asserted else u'// ' + prov_n

    def rdf(self, graph=None, subj=None):
        if graph is None:
            graph = Graph()
        if subj is None:
            # this method need a subject as relations may not have identifiers
            return graph
        if self._attributes:
            for (attr, value) in self._attributes.items():
                if value is None:
                    continue
                pred = attr2rdf(attr)
                try:
                    # try if there is a RDF representation defined
                    obj = value.rdf_representation()
                except:
                    obj = RDFLiteral(value)
                graph.add((subj, pred, obj))
        if self._extra_attributes:
            for (attr, value) in self._extra_attributes:
                if attr == PROV['type']:
                    pred = RDF.type
                elif attr == PROV['label']:
                    pred = RDFS.label
                else:
                    pred = attr.rdf_representation()
                try:
                    # try if there is a RDF representation defined
                    obj = value.rdf_representation()
                except Exception, e:
                    obj = RDFLiteral(value)
                graph.add((subj, pred, obj))
        return graph
        
    def is_asserted(self):
        return self._asserted

    def is_element(self):
        return False

    def is_relation(self):
        return False


# Abstract classes for elements and relations
class ProvElement(ProvRecord):
    def is_element(self):
        return True
    
    def rdf(self, graph=None):
        if graph is None:
            graph = Graph()
        uri = self.get_identifier().rdf_representation()
        type_uri = self.get_prov_type().rdf_representation()
        graph.add((uri, RDF.type, type_uri))
        ProvRecord.rdf(self, graph, uri)
        return graph


class ProvRelation(ProvRecord):
    def is_relation(self):
        return True

    def rdf(self, graph=None):
        if graph is None:
            graph = Graph()
        pred = PROV[PROV_N_MAP[self.get_type()]].rdf_representation()
        items = []
        subj=None
        obj=None
        for idx, (attr, value) in enumerate(self._attributes.items()):
            if idx == 0:
                subj = value.get_identifier().rdf_representation()
            elif idx == 1:
                if value:
                    obj = value.get_identifier().rdf_representation()
                    items.append((attr2rdf(attr), obj))
            elif value:
                try:
                    # try if there is a RDF representation defined
                    otherobj = value.rdf_representation()
                except:
                    otherobj = RDFLiteral(value)
                items.append((attr2rdf(attr), otherobj))
        if subj and obj:
            graph.add((subj, pred, obj))
        if self._extra_attributes:
            for (attr, value) in self._extra_attributes:
                if not value:
                    continue
                if attr == PROV['type']:
                    pred = RDF.type
                elif attr == PROV['label']:
                    pred = RDFS.label
                else:
                    pred = attr.rdf_representation()
                try:
                    # try if there is a RDF representation defined
                    otherobj = value.rdf_representation()
                except:
                    otherobj = RDFLiteral(value)
                items.append((pred, otherobj))
        if obj and len(items) == 1:
            items = []
        if items:
            QRole = PROV['qualified' + str(self.get_prov_type()).split('prov:')[1]].rdf_representation()
            bnode = BNode()
            graph.add((subj, QRole, bnode))
            graph.add((bnode, RDF.type, self.get_prov_type().rdf_representation()))
            for attr, value in items:
                graph.add((bnode, attr, value))
        return graph

#  ## Component 1: Entities and Activities

class ProvEntity(ProvElement):
    def get_type(self):
        return PROV_REC_ENTITY

    def get_prov_type(self):
        return PROV['Entity']

class ProvActivity(ProvElement):
    def get_type(self):
        return PROV_REC_ACTIVITY

    def get_prov_type(self):
        return PROV['Activity']

    def add_attributes(self, attributes, extra_attributes):
        startTime = self.optional_attribute(attributes, PROV_ATTR_STARTTIME, datetime.datetime)
        endTime = self.optional_attribute(attributes, PROV_ATTR_ENDTIME, datetime.datetime)
        if startTime and endTime and startTime > endTime:
            #  TODO Raise logic exception here
            pass
        attributes = OrderedDict()
        attributes[PROV_ATTR_STARTTIME] = startTime
        attributes[PROV_ATTR_ENDTIME] = endTime

        ProvElement.add_attributes(self, attributes, extra_attributes)

    #  Convenient methods
    def set_time(self, startTime=None, endTime=None):
        #  The _attributes dict should have been initialised
        if startTime is not None:
            self._attributes[PROV_ATTR_STARTTIME] = startTime
        if endTime is not None:
            self._attributes[PROV_ATTR_ENDTIME] = endTime

    def get_startTime(self):
        return self._attributes[PROV_ATTR_STARTTIME]

    def get_endTime(self):
        return self._attributes[PROV_ATTR_ENDTIME]


class ProvGeneration(ProvRelation):
    def get_type(self):
        return PROV_REC_GENERATION

    def get_prov_type(self):
        return PROV['Generation']

    def add_attributes(self, attributes, extra_attributes):
        #  Required attributes
        entity = self.required_attribute(attributes, PROV_ATTR_ENTITY, (ProvEntity, ProvAgent))
        #  Optional attributes
        activity = self.optional_attribute(attributes, PROV_ATTR_ACTIVITY, ProvActivity)
        time = self.optional_attribute(attributes, PROV_ATTR_TIME, datetime.datetime)

        attributes = OrderedDict()
        attributes[PROV_ATTR_ENTITY] = entity
        attributes[PROV_ATTR_ACTIVITY] = activity
        attributes[PROV_ATTR_TIME] = time

        ProvRelation.add_attributes(self, attributes, extra_attributes)


class ProvUsage(ProvRelation):
    def get_type(self):
        return PROV_REC_USAGE

    def get_prov_type(self):
        return PROV['Usage']

    def add_attributes(self, attributes, extra_attributes):
        #  Required attributes
        activity = self.required_attribute(attributes, PROV_ATTR_ACTIVITY, ProvActivity)
        #  Optional attributes
        entity = self.optional_attribute(attributes, PROV_ATTR_ENTITY, (ProvEntity, ProvAgent))
        time = self.optional_attribute(attributes, PROV_ATTR_TIME, datetime.datetime)

        attributes = OrderedDict()
        attributes[PROV_ATTR_ACTIVITY] = activity
        attributes[PROV_ATTR_ENTITY] = entity
        attributes[PROV_ATTR_TIME] = time
        ProvRelation.add_attributes(self, attributes, extra_attributes)


class ProvCommunication(ProvRelation):
    def get_type(self):
        return PROV_REC_COMMUNICATION

    def get_prov_type(self):
        return PROV['Communication']

    def add_attributes(self, attributes, extra_attributes):
        #  Required attributes
        informed = self.required_attribute(attributes, PROV_ATTR_INFORMED, ProvActivity)
        informant = self.required_attribute(attributes, PROV_ATTR_INFORMANT, ProvActivity)

        attributes = OrderedDict()
        attributes[PROV_ATTR_INFORMED] = informed
        attributes[PROV_ATTR_INFORMANT] = informant
        ProvRelation.add_attributes(self, attributes, extra_attributes)


class ProvStart(ProvRelation):
    def get_type(self):
        return PROV_REC_START

    def get_prov_type(self):
        return PROV['Start']

    def add_attributes(self, attributes, extra_attributes):
        #  Required attributes
        activity = self.required_attribute(attributes, PROV_ATTR_ACTIVITY, ProvActivity)
        #  Optional attributes
        trigger = self.optional_attribute(attributes, PROV_ATTR_TRIGGER, (ProvEntity, ProvAgent))
        starter = self.optional_attribute(attributes, PROV_ATTR_STARTER, ProvActivity)
        time = self.optional_attribute(attributes, PROV_ATTR_TIME, datetime.datetime)

        attributes = OrderedDict()
        attributes[PROV_ATTR_ACTIVITY] = activity
        attributes[PROV_ATTR_TRIGGER] = trigger
        attributes[PROV_ATTR_STARTER] = starter
        attributes[PROV_ATTR_TIME] = time
        ProvRelation.add_attributes(self, attributes, extra_attributes)


class ProvEnd(ProvRelation):
    def get_type(self):
        return PROV_REC_END

    def get_prov_type(self):
        return PROV['End']

    def add_attributes(self, attributes, extra_attributes):
        #  Required attributes
        activity = self.required_attribute(attributes, PROV_ATTR_ACTIVITY, ProvActivity)
        #  Optional attributes
        trigger = self.optional_attribute(attributes, PROV_ATTR_TRIGGER, (ProvEntity, ProvAgent))
        ender = self.optional_attribute(attributes, PROV_ATTR_ENDER, ProvActivity)
        time = self.optional_attribute(attributes, PROV_ATTR_TIME, datetime.datetime)

        attributes = OrderedDict()
        attributes[PROV_ATTR_ACTIVITY] = activity
        attributes[PROV_ATTR_TRIGGER] = trigger
        attributes[PROV_ATTR_ENDER] = ender
        attributes[PROV_ATTR_TIME] = time
        ProvRelation.add_attributes(self, attributes, extra_attributes)


class ProvInvalidation(ProvRelation):
    def get_type(self):
        return PROV_REC_INVALIDATION

    def get_prov_type(self):
        return PROV['Invalidation']

    def add_attributes(self, attributes, extra_attributes):
        #  Required attributes
        entity = self.required_attribute(attributes, PROV_ATTR_ENTITY, (ProvEntity, ProvAgent))
        #  Optional attributes
        activity = self.optional_attribute(attributes, PROV_ATTR_ACTIVITY, ProvActivity)
        time = self.optional_attribute(attributes, PROV_ATTR_TIME, datetime.datetime)

        attributes = OrderedDict()
        attributes[PROV_ATTR_ENTITY] = entity
        attributes[PROV_ATTR_ACTIVITY] = activity
        attributes[PROV_ATTR_TIME] = time
        ProvRelation.add_attributes(self, attributes, extra_attributes)


#  ## Component 2: Derivations

class ProvDerivation(ProvRelation):
    def get_type(self):
        return PROV_REC_DERIVATION

    def get_prov_type(self):
        return PROV['Derivation']

    def add_attributes(self, attributes, extra_attributes):
        #  Required attributes
        generatedEntity = self.required_attribute(attributes, PROV_ATTR_GENERATED_ENTITY, (ProvEntity, ProvAgent))
        usedEntity = self.required_attribute(attributes, PROV_ATTR_USED_ENTITY, (ProvEntity, ProvAgent))
        #  Optional attributes
        activity = self.optional_attribute(attributes, PROV_ATTR_ACTIVITY, ProvActivity)
        generation = self.optional_attribute(attributes, PROV_ATTR_GENERATION, ProvGeneration)
        usage = self.optional_attribute(attributes, PROV_ATTR_USAGE, ProvUsage)

        attributes = OrderedDict()
        attributes[PROV_ATTR_GENERATED_ENTITY] = generatedEntity
        attributes[PROV_ATTR_USED_ENTITY] = usedEntity
        attributes[PROV_ATTR_ACTIVITY] = activity
        attributes[PROV_ATTR_GENERATION] = generation
        attributes[PROV_ATTR_USAGE] = usage
        ProvRelation.add_attributes(self, attributes, extra_attributes)


#  ## Component 3: Agents, Responsibility, and Influence

class ProvAgent(ProvElement):
    def get_type(self):
        return PROV_REC_AGENT

    def get_prov_type(self):
        return PROV['Agent']


class ProvAttribution(ProvRelation):
    def get_type(self):
        return PROV_REC_ATTRIBUTION

    def get_prov_type(self):
        return PROV['Attribution']

    def add_attributes(self, attributes, extra_attributes):
        #  Required attributes
        entity = self.required_attribute(attributes, PROV_ATTR_ENTITY, (ProvEntity, ProvAgent))
        agent = self.required_attribute(attributes, PROV_ATTR_AGENT, (ProvAgent, ProvEntity))

        attributes = OrderedDict()
        attributes[PROV_ATTR_ENTITY] = entity
        attributes[PROV_ATTR_AGENT] = agent
        ProvRelation.add_attributes(self, attributes, extra_attributes)


class ProvAssociation(ProvRelation):
    def get_type(self):
        return PROV_REC_ASSOCIATION

    def get_prov_type(self):
        return PROV['Association']

    def add_attributes(self, attributes, extra_attributes):
        #  Required attributes
        activity = self.required_attribute(attributes, PROV_ATTR_ACTIVITY, ProvActivity)
        #  Optional attributes
        agent = self.optional_attribute(attributes, PROV_ATTR_AGENT, (ProvAgent, ProvEntity))
        plan = self.optional_attribute(attributes, PROV_ATTR_PLAN, (ProvEntity, ProvAgent))

        attributes = OrderedDict()
        attributes[PROV_ATTR_ACTIVITY] = activity
        attributes[PROV_ATTR_AGENT] = agent
        attributes[PROV_ATTR_PLAN] = plan
        ProvRelation.add_attributes(self, attributes, extra_attributes)


class ProvDelegation(ProvRelation):
    def get_type(self):
        return PROV_REC_DELEGATION

    def get_prov_type(self):
        return PROV['Delegation']

    def add_attributes(self, attributes, extra_attributes):
        #  Required attributes
        delegate = self.required_attribute(attributes, PROV_ATTR_DELEGATE, (ProvAgent, ProvEntity))
        responsible = self.required_attribute(attributes, PROV_ATTR_RESPONSIBLE, (ProvAgent, ProvEntity))
        #  Optional attributes
        activity = self.optional_attribute(attributes, PROV_ATTR_ACTIVITY, ProvActivity)

        attributes = OrderedDict()
        attributes[PROV_ATTR_DELEGATE] = delegate
        attributes[PROV_ATTR_RESPONSIBLE] = responsible
        attributes[PROV_ATTR_ACTIVITY] = activity
        ProvRelation.add_attributes(self, attributes, extra_attributes)


class ProvInfluence(ProvRelation):
    def get_type(self):
        return PROV_REC_INFLUENCE

    def get_prov_type(self):
        return PROV['Influence']

    def add_attributes(self, attributes, extra_attributes):
        #  Required attributes
        influencee = self.required_attribute(attributes, PROV_ATTR_INFLUENCEE, (ProvEntity, ProvActivity, ProvAgent))
        influencer = self.required_attribute(attributes, PROV_ATTR_INFLUENCER, (ProvAgent, ProvEntity, ProvActivity))

        attributes = OrderedDict()
        attributes[PROV_ATTR_INFLUENCEE] = influencee
        attributes[PROV_ATTR_INFLUENCER] = influencer
        ProvRelation.add_attributes(self, attributes, extra_attributes)


#  ## Component 4: Bundles

#  See below

#  ## Component 5: Alternate Entities

class ProvSpecialization(ProvRelation):
    def get_type(self):
        return PROV_REC_SPECIALIZATION

    def get_prov_type(self):
        return PROV['Specialization']

    def add_attributes(self, attributes, extra_attributes):
        #  Required attributes
        specificEntity = self.required_attribute(attributes, PROV_ATTR_SPECIFIC_ENTITY, (ProvEntity, ProvAgent))
        generalEntity = self.required_attribute(attributes, PROV_ATTR_GENERAL_ENTITY, (ProvEntity, ProvAgent))

        attributes = OrderedDict()
        attributes[PROV_ATTR_SPECIFIC_ENTITY] = specificEntity
        attributes[PROV_ATTR_GENERAL_ENTITY] = generalEntity
        ProvRelation.add_attributes(self, attributes, extra_attributes)


class ProvAlternate(ProvRelation):
    def get_type(self):
        return PROV_REC_ALTERNATE

    def get_prov_type(self):
        return PROV['Alternate']

    def add_attributes(self, attributes, extra_attributes):
        #  Required attributes
        alternate1 = self.required_attribute(attributes, PROV_ATTR_ALTERNATE1, (ProvEntity, ProvAgent))
        alternate2 = self.required_attribute(attributes, PROV_ATTR_ALTERNATE2, (ProvEntity, ProvAgent))

        attributes = OrderedDict()
        attributes[PROV_ATTR_ALTERNATE1] = alternate1
        attributes[PROV_ATTR_ALTERNATE2] = alternate2
        ProvRelation.add_attributes(self, attributes, extra_attributes)


class ProvMention(ProvSpecialization):
    def get_type(self):
        return PROV_REC_MENTION

    def get_prov_type(self):
        return PROV['Mention']

    def add_attributes(self, attributes, extra_attributes):
        #  Required attributes
        specificEntity = self.required_attribute(attributes, PROV_ATTR_SPECIFIC_ENTITY, (ProvEntity, ProvAgent))
        generalEntity = self.required_attribute(attributes, PROV_ATTR_GENERAL_ENTITY, Identifier)
        bundle = self.required_attribute(attributes, PROV_ATTR_BUNDLE, Identifier)
        #=======================================================================
        #  # This is disabled so that mentionOf can refer to bundle that is not defined in the same place
        #  bundle = self.required_attribute(attributes, PROV_ATTR_BUNDLE, ProvBundle)
        #  # Check if generalEntity is in the bundle
        #  if generalEntity.get_bundle() is not bundle:
        #    raise ProvExceptionContraint(PROV_REC_MENTION, generalEntity, bundle, 'The generalEntity must belong to the bundle')
        #=======================================================================

        attributes = OrderedDict()
        attributes[PROV_ATTR_SPECIFIC_ENTITY] = specificEntity
        attributes[PROV_ATTR_GENERAL_ENTITY] = generalEntity
        attributes[PROV_ATTR_BUNDLE] = bundle
        ProvRelation.add_attributes(self, attributes, extra_attributes)


#  ## Component 6: Collections

class ProvMembership(ProvRelation):
    def get_type(self):
        return PROV_REC_MEMBERSHIP

    def get_prov_type(self):
        return PROV['Membership']

    def add_attributes(self, attributes, extra_attributes):
        #  Required attributes
        collection = self.required_attribute(attributes, PROV_ATTR_COLLECTION, (ProvEntity, ProvAgent))
        entity = self.required_attribute(attributes, PROV_ATTR_ENTITY, (ProvEntity, ProvAgent))

        attributes = OrderedDict()
        attributes[PROV_ATTR_COLLECTION] = collection
        attributes[PROV_ATTR_ENTITY] = entity
        ProvRelation.add_attributes(self, attributes, extra_attributes)

#  Class mappings from PROV record type
PROV_REC_CLS = {
    PROV_REC_ENTITY                 : ProvEntity,
    PROV_REC_ACTIVITY               : ProvActivity,
    PROV_REC_GENERATION             : ProvGeneration,
    PROV_REC_USAGE                  : ProvUsage,
    PROV_REC_COMMUNICATION          : ProvCommunication,
    PROV_REC_START                  : ProvStart,
    PROV_REC_END                    : ProvEnd,
    PROV_REC_INVALIDATION           : ProvInvalidation,
    PROV_REC_DERIVATION             : ProvDerivation,
    PROV_REC_AGENT                  : ProvAgent,
    PROV_REC_ATTRIBUTION            : ProvAttribution,
    PROV_REC_ASSOCIATION            : ProvAssociation,
    PROV_REC_DELEGATION             : ProvDelegation,
    PROV_REC_INFLUENCE              : ProvInfluence,
    PROV_REC_SPECIALIZATION         : ProvSpecialization,
    PROV_REC_ALTERNATE              : ProvAlternate,
    PROV_REC_MENTION                : ProvMention,
    PROV_REC_MEMBERSHIP             : ProvMembership,
}


#  Bundle
class NamespaceManager(dict):
    def __init__(self, namespaces={}, default_namespaces={PROV.get_prefix(): PROV, XSD.get_prefix(): XSD}, default=None, parent=None):
        self._default_namespaces = {}
        self._default_namespaces.update(default_namespaces)
        self.update(self._default_namespaces)
        self._namespaces = {}

        if default is not None:
            self.set_default_namespace(default)
        else:
            self._default = None
        self.parent = parent
        #  TODO check if default is in the default namespaces
        self._anon_id_count = 0
        self._rename_map = {}
        self.add_namespaces(namespaces)

    def get_namespace(self, uri):
        for namespace in self.values():
            if uri == namespace._uri:
                return namespace
        return None

    def get_registered_namespaces(self):
        return self._namespaces.values()

    def set_default_namespace(self, uri):
        self._default = Namespace('', uri)
        self[''] = self._default

    def get_default_namespace(self):
        return self._default

    def add_namespace(self, namespace):
        if namespace in self.values():
            #  no need to do anything
            return
        if namespace in self._rename_map:
            #  already renamed and added
            return

        prefix = namespace.get_prefix()
        if prefix in self:
            #  Conflicting prefix
            new_prefix = self._get_unused_prefix(prefix)
            new_namespace = Namespace(new_prefix, namespace.get_uri())
            self._rename_map[namespace] = new_namespace
            prefix = new_prefix
            namespace = new_namespace
        self._namespaces[prefix] = namespace
        self[prefix] = namespace
        return namespace

    def add_namespaces(self, namespaces):
        if namespaces:
            for prefix, uri in namespaces.items():
                ns = Namespace(prefix, uri)
                self.add_namespace(ns)

    def get_valid_identifier(self, identifier):
        if not identifier:
            return None
        if isinstance(identifier, Identifier):
            if isinstance(identifier, QName):
                #  Register the namespace if it has not been registered before
                namespace = identifier._namespace
                prefix = namespace.get_prefix()
                if prefix in self and self[prefix] == namespace:
                    # No need to add the namespace
                    existing_ns = self[prefix]
                    if existing_ns is namespace:
                        return identifier
                    else:
                        return existing_ns[identifier._localpart]  # reuse the existing namespace
                else:
                    ns = self.add_namespace(deepcopy(namespace))  # Do not reuse the namespace object
                    return ns[identifier._localpart]
            else:
                #  return the original identifier
                return identifier
        elif isinstance(identifier, (str, unicode)):
            if identifier.startswith('_:'):
                return None
            elif ':' in identifier:
                #  check if the identifier contains a registered prefix
                prefix, local_part = identifier.split(':', 1)
                if prefix in self:
                    #  return a new QName
                    return self[prefix][local_part]
                else:
                    #  treat as a URI (with the first part as its scheme)
                    #  check if the URI can be compacted
                    for namespace in self.values():
                        if identifier.startswith(namespace.get_uri()):
                            #  create a QName with the namespace
                            return namespace[identifier.replace(namespace.get_uri(), '')]
                    if self.parent is not None:
                        # try the parent namespace manager
                        return self.parent.get_valid_identifier(identifier)
                    else:
                        #  return an Identifier with the given URI
                        return Identifier(identifier)
            elif self._default:
                #  create and return an identifier in the default namespace
                return self._default[identifier]
            else:
                #  TODO Should an exception raised here
                return Identifier(identifier)

    def get_anonymous_identifier(self, local_prefix='id'):
        self._anon_id_count += 1
        return Identifier('_:%s%d' % (local_prefix, self._anon_id_count))

    def _get_unused_prefix(self, original_prefix):
        if original_prefix not in self:
            return original_prefix
        count = 1
        while True:
            new_prefix = '_'.join((original_prefix, unicode(count)))
            if new_prefix in self:
                count += 1
            else:
                return new_prefix


class ProvBundle(ProvEntity):
    def __init__(self, bundle=None, identifier=None, attributes=None, other_attributes=None, asserted=True, namespaces={}):
        #  Initializing bundle-specific attributes
        self._records = list()
        self._id_map = dict()
        self._bundles = dict()
        if bundle is None:
            self._namespaces = NamespaceManager(namespaces)
        else:
            self._namespaces = bundle._namespaces
            self._namespaces.add_namespaces(namespaces)

        #  Initializing record-specific attributes
        super(ProvBundle, self).__init__(bundle, identifier, attributes, other_attributes, asserted)

    #  Bundle configurations
    def set_default_namespace(self, uri):
        self._namespaces.set_default_namespace(uri)

    def get_default_namespace(self):
        return self._namespaces.get_default_namespace()

    def add_namespace(self, namespace_or_prefix, uri=None):
        if self._bundle is not None:  # This is a bundle
            logger.warn("Namespace cannot be added into a bundle. It will be added to the document instead.")

        if uri is None:
            self._namespaces.add_namespace(namespace_or_prefix)
        else:
            self._namespaces.add_namespace(Namespace(namespace_or_prefix, uri))

    def get_registered_namespaces(self):
        return self._namespaces.get_registered_namespaces()

    def valid_identifier(self, identifier):
        return self._namespaces.get_valid_identifier(identifier)

    def get_anon_id(self, record):
        #  TODO Implement a dict of self-generated anon ids for records without identifier
        return self._namespaces.get_anonymous_identifier()

    def get_records(self, class_or_type_or_tuple=None):
        if class_or_type_or_tuple is None:
            return self._records
        else:
            return filter(lambda rec: isinstance(rec, class_or_type_or_tuple), self._records)

    def get_record(self, identifier):
        if identifier is None:
            return None
        valid_id = self.valid_identifier(identifier)
        try:
            return self._id_map[valid_id]
        except:
            #  looking up the parent bundle
            if self._bundle is not None:
                return self._bundle.get_record(valid_id)
            else:
                return None

    def get_bundle(self, identifier):
        try:
            valid_id = self.valid_identifier(identifier)
            return self._bundles[valid_id]
        except:
            #  looking up the parent bundle
            if self._bundle is not None:
                return self._bundle.get_bundle(valid_id)
            else:
                return None

    #  PROV-JSON serialization/deserialization
    class JSONEncoder(json.JSONEncoder):
        def default(self, o):
            if isinstance(o, ProvBundle):
                return o._encode_JSON_container()
            else:
                #  Use the default encoder instead
                return json.JSONEncoder.default(self, o)

    class JSONDecoder(json.JSONDecoder):
        def decode(self, s):
            json_container = json.JSONDecoder.decode(self, s)
            result = ProvBundle()
            result._decode_JSON_container(json_container)
            return result

    def _encode_json_representation(self, value):
        try:
            return value.json_representation()
        except AttributeError:
            if isinstance(value, datetime.datetime):
                return {'$': value.isoformat(), 'type': u'xsd:dateTime'}
            else:
                return value

    def _decode_json_representation(self, literal):
        try:
            value = literal['$']
            if 'lang' in literal:
                return Literal(value, langtag=literal['lang'])
            else:
                datatype = literal['type']
                if datatype == u'xsd:anyURI':
                    return Identifier(value)
                elif datatype == u'xsd:QName':
                    return self.valid_identifier(value)
                else:
                    # The literal of standard Python types is not converted here
                    # It will be automatically converted when added to a record by _auto_literal_conversion()
                    return Literal(value, self.valid_identifier(datatype))
        except:
            #  simple type, just return it
            return literal

    def _encode_JSON_container(self):
        container = defaultdict(dict)

        if self._bundle is None:  # This is a document
            prefixes = {}
            for namespace in self._namespaces.get_registered_namespaces():
                prefixes[namespace.get_prefix()] = namespace.get_uri()
            if self._namespaces._default:
                prefixes['default'] = self._namespaces._default.get_uri()
            if prefixes:
                container[u'prefix'] = prefixes

        id_generator = AnonymousIDGenerator()
        real_or_anon_id = lambda record: record._identifier if record._identifier else id_generator.get_anon_id(record)

        for record in self._records:
            if not record.is_asserted():
                continue  # skipping inferred records

            rec_type = record.get_type()
            rec_label = PROV_N_MAP[rec_type]
            identifier = unicode(real_or_anon_id(record))

            if rec_type == PROV_REC_BUNDLE:
                #  encoding the sub-bundle
                record_json = record._encode_JSON_container()
            else:
                record_json = {}
                if record._attributes:
                    for (attr, value) in record._attributes.items():
                        if isinstance(value, ProvRecord):
                            attr_record_id = real_or_anon_id(value)
                            record_json[PROV_ID_ATTRIBUTES_MAP[attr]] = unicode(attr_record_id)
                        elif value is not None:
                            #  Assuming this is a datetime value
                            record_json[PROV_ID_ATTRIBUTES_MAP[attr]] = value.isoformat() if isinstance(value, datetime.datetime) else unicode(value)
                if record._extra_attributes:
                    for (attr, value) in record._extra_attributes:
                        attr_id = unicode(attr)
                        value_json = self._encode_json_representation(value)
                        if attr_id in record_json:
                            #  Multi-value attribute
                            existing_value = record_json[attr_id]
                            try:
                                #  Add the value to the current list of values
                                existing_value.append(value_json)
                            except:
                                #  But if the existing value is not a list, it'll fail
                                #  create the list for the existing value and the second value
                                record_json[attr_id] = [existing_value, value_json]
                        else:
                            record_json[attr_id] = value_json
            container[rec_label][identifier] = record_json

        return container

    def _decode_JSON_container(self, jc):
        if u'prefix' in jc:
            prefixes = jc[u'prefix']
            for prefix, uri in prefixes.items():
                if prefix != 'default':
                    self.add_namespace(Namespace(prefix, uri))
                else:
                    self.set_default_namespace(uri)
        records = sorted([(PROV_RECORD_IDS_MAP[rec_type], rec_id, jc[rec_type][rec_id])
                          for rec_type in jc if rec_type != u'prefix'
                          for rec_id in jc[rec_type]],
                         key=lambda tuple_rec: tuple_rec[0])

        record_map = {}
        _parse_attr_value = lambda value: record_map[value] if (isinstance(value, basestring) and value in record_map) else self._decode_json_representation(value)
        #  Create all the records before setting their attributes
        for (record_type, identifier, content) in records:
            if record_type == PROV_REC_BUNDLE:
                bundle = self.bundle(identifier)
                bundle._decode_JSON_container(content)
            else:
                record_map[identifier] = self.add_record(record_type, identifier, None, None)
        for (record_type, identifier, attributes) in records:
            if record_type != PROV_REC_BUNDLE:
                record = record_map[identifier]

                if hasattr(attributes, 'items'):  # it is a dict
                    #  There is only one element, create a singleton list
                    elements = [attributes]
                else:
                    # expect it to be a list of dictionaries
                    elements = attributes

                for element in elements:
                    prov_attributes = {}
                    extra_attributes = []
                    #  Splitting PROV attributes and the others
                    membership_extra_members = None  # this is for the multiple-entity membership hack to come
                    for attr, value in element.items():
                        if attr in PROV_ATTRIBUTES_ID_MAP:
                            attr_id = PROV_ATTRIBUTES_ID_MAP[attr]
                            if isinstance(value, list):
                                # Multiple values
                                if len(value) == 1:
                                    # Only a single value in the list, unpack it
                                    value = value[0]
                                else:
                                    if record.get_type() == PROV_REC_MEMBERSHIP and attr_id == PROV_ATTR_ENTITY:
                                        # This is a membership relation with multiple entities
                                        # HACK: create multiple membership relations, one for each entity
                                        membership_extra_members = value[1:]  # Store all the extra entities
                                        value = value[0]  # Create the first membership relation as normal for the first entity
                                    else:
                                        error_msg = 'The prov package does not support PROV attributes having multiple values.'
                                        logger.error(error_msg)
                                        raise ProvException(error_msg)
                            prov_attributes[attr_id] = _parse_attr_value(value)
                        else:
                            attr_id = self.valid_identifier(attr)
                            if isinstance(value, list):
                                #  Parsing multi-value attribute
                                extra_attributes.extend((attr_id, self._decode_json_representation(value_single)) for value_single in value)
                            else:
                                #  add the single-value attribute
                                extra_attributes.append((attr_id, self._decode_json_representation(value)))
                    record.add_attributes(prov_attributes, extra_attributes)
                    # HACK: creating extra (unidentified) membership relations
                    if membership_extra_members:
                        collection = prov_attributes[PROV_ATTR_COLLECTION]
                        for member in membership_extra_members:
                            self.membership(collection, _parse_attr_value(member), None, extra_attributes)

    #  Miscellaneous functions
    def is_document(self):
        return self._bundle is None

    def is_bundle(self):
        return self._bundle is not None

    def get_type(self):
        return PROV_REC_BUNDLE

    def get_provn(self, _indent_level=0, asserted_only=True):
        indentation = '' + ('  ' * _indent_level)
        newline = '\n' + ('  ' * (_indent_level + 1))

        #  if this is the document, start the document; otherwise, start the bundle
        records = ['document'] if self._bundle is None else ['bundle %s' % self._identifier]

        if self._bundle is None:
            # Only output the namespaces of a document
            default_namespace = self._namespaces.get_default_namespace()
            if default_namespace:
                records.append('default <%s>' % default_namespace.get_uri())

            registered_namespaces = self._namespaces.get_registered_namespaces()
            if registered_namespaces:
                records.extend(['prefix %s <%s>' % (namespace.get_prefix(), namespace.get_uri()) for namespace in registered_namespaces])

            if default_namespace or registered_namespaces:
                #  a blank line between the prefixes and the assertions
                records.append('')

        #  adding all the records
        records.extend([record.get_provn(_indent_level + 1) for record in self._records if record.is_asserted() or not asserted_only])
        provn_str = newline.join(records) + '\n'
        #  closing the structure
        provn_str += indentation + ('endDocument' if self._bundle is None else 'endBundle')
        return provn_str

    def rdf(self, graph=None):
        if self._bundle is None:
            # top bundle
            if graph is None:
                graph = ConjunctiveGraph()
        else:
            # graph should not None here
            uri = self.get_identifier().rdf_representation()
            graph = Graph(graph.store, uri)
        
        for prefix, namespace in self._namespaces.items():
            graph.bind(prefix, namespace.get_uri())
        
        for record in self._records:
            if record.is_asserted():
                record.rdf(graph)
        return graph
    
    def get_provjson(self, **kw):
        """Return the `PROV-JSON <http://www.w3.org/Submission/prov-json/>`_ representation for the bundle/document.

        Parameters for `json.dumps <http://docs.python.org/2/library/json.html#json.dumps>`_ like `indent=4` can be also passed as keyword arguments.
        """
        # Prevent overwriting the encoder class
        if 'cls' in kw:
            del kw['cls']
        json_content = json.dumps(self, cls=ProvBundle.JSONEncoder, **kw)
        return json_content

    @staticmethod
    def from_provjson(json_content, **kw):
        """Construct the bundle/document from the given `PROV-JSON <http://www.w3.org/Submission/prov-json/>`_ representation.

        Parameters for `json.loads <http://docs.python.org/2/library/json.html#json.loads>`_ can be also passed as keyword arguments.
        """  # Prevent overwriting the decoder class
        if 'cls' in kw:
            del kw['cls']
        return json.loads(json_content, cls=ProvBundle.JSONDecoder, **kw)

    def get_flattened(self):
        namespaces = dict((ns.get_prefix(), ns.get_uri()) for ns in self.get_registered_namespaces())
        document = ProvBundle(namespaces=namespaces)
        default_ns_uri = self.get_default_namespace()
        if default_ns_uri is not None:
            document.set_default_namespace(default_ns_uri)
        # Enumerate records and bundles
        bundles = []
        records = []
        for record in self.get_records():
            if isinstance(record, ProvBundle):
                bundles.append(record)
            else:
                records.append(record)
        records = deepcopy(records)
        for record in records:
            document._add_record(record)
        for bundle in bundles:
            for record in bundle._records:
                document.add_record(record.get_type(), copy(record._identifier),
                                    deepcopy(record._attributes), deepcopy(record._extra_attributes),
                                    record._asserted)
        return document

    def __eq__(self, other):
        try:
            other_records = set(other._records)
        except:
            #  other is not a bundle
            return False
        this_records = set(self._records)
        if len(this_records) != len(other_records):
            return False
        #  check if all records for equality
        for record_a in this_records:
            if record_a._identifier:
                if record_a.get_type() == PROV_REC_BUNDLE:
                    record_b = other.get_bundle(record_a._identifier)
                else:
                    record_b = other.get_record(record_a._identifier)
                if record_b:
                    if record_a == record_b:
                        other_records.remove(record_b)
                        continue
                    else:
                        logger.debug("Unequal PROV records:")
                        logger.debug("%s" % unicode(record_a))
                        logger.debug("%s" % unicode(record_b))
                        return False
                else:
                    logger.debug("Could not find a record with this identifier: %s" % unicode(record_a._identifier))
                    return False
            else:
                #  Manually look for the record
                found = False
                for record_b in other_records:
                    if record_a == record_b:
                        other_records.remove(record_b)
                        found = True
                        break
                if not found:
                    logger.debug("Could not find this record: %s" % unicode(record_a))
                    return False
        return True

    #  Provenance statements
    def _add_record(self, record):
        if record._identifier:
            if record.get_type() == PROV_REC_BUNDLE:
                #  Don't mix bunle ids with normal record ids.
                self._bundles[record._identifier] = record
                self._records.append(record)
            else:
                if record._identifier in self._id_map:
                    merge_target = self._id_map[record._identifier]

                    if not merge_target._asserted and record._asserted:
                        if record.__class__ in merge_target.get_allowed_types():
                            for attribute_id, attribute in merge_target._infered_for._attributes.iteritems():
                                if attribute == merge_target:
                                    merge_target._infered_for._attributes[attribute_id] = record
                            self._records.remove(merge_target)
                            self._id_map[record._identifier] = record
                            self._records.append(record)
                        else:
                            raise ProvExceptionCannotUnifyAttribute(record._identifier, merge_target.get_type(), record.get_type())
                    else:
                        if record.get_type() != merge_target.get_type():
                            raise ProvExceptionCannotUnifyAttribute(record._identifier, merge_target.get_type(), record.get_type())
                        merge_target.add_attributes(record._attributes, record._extra_attributes)
                else:
                    self._records.append(record)
                    self._id_map[record._identifier] = record
        else:
            self._records.append(record)

    def add_record(self, record_type, identifier, attributes=None, other_attributes=None, asserted=True):
        new_record = PROV_REC_CLS[record_type](self, self.valid_identifier(identifier), attributes, other_attributes, asserted)
        self._add_record(new_record)
        return new_record

    def add_inferred_record(self, record_cls, identifier, infered_for, allowed_types):
        record_id = self.valid_identifier(identifier)
        record = record_cls(self, record_id, asserted=False, allowed_types=allowed_types, infered_for=infered_for)
        self._add_record(record)
        return record

    def add_bundle(self, bundle, identifier=None):
        '''Add a bundle to the current document
        '''

        if identifier == None:
            identifier = bundle.get_identifier()

        if not identifier:
            raise ProvException(u"The added bundle has no identifier")

        valid_id = self.valid_identifier(identifier)
        bundle._identifier = valid_id

        if valid_id in self._bundles:
            raise ProvException(u"A bundle with that identifier already exists")

        if len(bundle._bundles) > 0:
            raise ProvException(u"A bundle may not contain bundles")

        self._bundles[valid_id] = bundle
        self._records.append(bundle)

        for namespace in bundle.get_registered_namespaces():
            self.add_namespace(namespace)

        bundle._bundle = self

    def add_element(self, record_type, identifier, attributes=None, other_attributes=None):
        return self.add_record(record_type, identifier, attributes, other_attributes)

    def entity(self, identifier, other_attributes=None):
        return self.add_element(PROV_REC_ENTITY, identifier, None, other_attributes)

    def activity(self, identifier, startTime=None, endTime=None, other_attributes=None):
        return self.add_element(PROV_REC_ACTIVITY, identifier, {PROV_ATTR_STARTTIME: _ensure_datetime(startTime), PROV_ATTR_ENDTIME: _ensure_datetime(endTime)}, other_attributes)

    def generation(self, entity, activity=None, time=None, identifier=None, other_attributes=None):
        return self.add_record(PROV_REC_GENERATION, identifier, {PROV_ATTR_ENTITY: entity, PROV_ATTR_ACTIVITY: activity, PROV_ATTR_TIME: _ensure_datetime(time)}, other_attributes)

    def usage(self, activity, entity=None, time=None, identifier=None, other_attributes=None):
        return self.add_record(PROV_REC_USAGE, identifier, {PROV_ATTR_ACTIVITY: activity, PROV_ATTR_ENTITY: entity, PROV_ATTR_TIME: _ensure_datetime(time)}, other_attributes)

    def start(self, activity, trigger=None, starter=None, time=None, identifier=None, other_attributes=None):
        return self.add_record(PROV_REC_START, identifier, {PROV_ATTR_ACTIVITY: activity, PROV_ATTR_TRIGGER: trigger, PROV_ATTR_STARTER: starter, PROV_ATTR_TIME: _ensure_datetime(time)}, other_attributes)

    def end(self, activity, trigger=None, ender=None, time=None, identifier=None, other_attributes=None):
        return self.add_record(PROV_REC_END, identifier, {PROV_ATTR_ACTIVITY: activity, PROV_ATTR_TRIGGER: trigger, PROV_ATTR_ENDER: ender, PROV_ATTR_TIME: _ensure_datetime(time)}, other_attributes)

    def invalidation(self, entity, activity=None, time=None, identifier=None, other_attributes=None):
        return self.add_record(PROV_REC_INVALIDATION, identifier, {PROV_ATTR_ENTITY: entity, PROV_ATTR_ACTIVITY: activity, PROV_ATTR_TIME: _ensure_datetime(time)}, other_attributes)

    def communication(self, informed, informant, identifier=None, other_attributes=None):
        return self.add_record(PROV_REC_COMMUNICATION, identifier, {PROV_ATTR_INFORMED: informed, PROV_ATTR_INFORMANT: informant}, other_attributes)

    def agent(self, identifier, other_attributes=None):
        return self.add_element(PROV_REC_AGENT, identifier, None, other_attributes)

    def attribution(self, entity, agent, identifier=None, other_attributes=None):
        return self.add_record(PROV_REC_ATTRIBUTION, identifier, {PROV_ATTR_ENTITY: entity, PROV_ATTR_AGENT: agent}, other_attributes)

    def association(self, activity, agent=None, plan=None, identifier=None, other_attributes=None):
        return self.add_record(PROV_REC_ASSOCIATION, identifier, {PROV_ATTR_ACTIVITY: activity, PROV_ATTR_AGENT: agent, PROV_ATTR_PLAN: plan}, other_attributes)

    def delegation(self, delegate, responsible, activity=None, identifier=None, other_attributes=None):
        return self.add_record(PROV_REC_DELEGATION, identifier, {PROV_ATTR_DELEGATE: delegate, PROV_ATTR_RESPONSIBLE: responsible, PROV_ATTR_ACTIVITY: activity}, other_attributes)

    def influence(self, influencee, influencer, identifier=None, other_attributes=None):
        return self.add_record(PROV_REC_INFLUENCE, identifier, {PROV_ATTR_INFLUENCEE: influencee, PROV_ATTR_INFLUENCER: influencer}, other_attributes)

    def derivation(self, generatedEntity, usedEntity, activity=None, generation=None, usage=None, time=None, identifier=None, other_attributes=None):
        attributes = {PROV_ATTR_GENERATED_ENTITY: generatedEntity,
                      PROV_ATTR_USED_ENTITY: usedEntity,
                      PROV_ATTR_ACTIVITY: activity,
                      PROV_ATTR_GENERATION: generation,
                      PROV_ATTR_USAGE: usage}
        return self.add_record(PROV_REC_DERIVATION, identifier, attributes, other_attributes)

    def revision(self, generatedEntity, usedEntity, activity=None, generation=None, usage=None, time=None, identifier=None, other_attributes=None):
        record = self.derivation(generatedEntity, usedEntity, activity, generation, usage, time, identifier, other_attributes)
        record.add_asserted_type(PROV['Revision'])
        return record

    def quotation(self, generatedEntity, usedEntity, activity=None, generation=None, usage=None, time=None, identifier=None, other_attributes=None):
        record = self.derivation(generatedEntity, usedEntity, activity, generation, usage, time, identifier, other_attributes)
        record.add_asserted_type(PROV['Quotation'])
        return record

    def primary_source(self, generatedEntity, usedEntity, activity=None, generation=None, usage=None, time=None, identifier=None, other_attributes=None):
        record = self.derivation(generatedEntity, usedEntity, activity, generation, usage, time, identifier, other_attributes)
        record.add_asserted_type(PROV['PrimarySource'])
        return record

    def specialization(self, specificEntity, generalEntity, identifier=None, other_attributes=None):
        return self.add_record(PROV_REC_SPECIALIZATION, identifier, {PROV_ATTR_SPECIFIC_ENTITY: specificEntity, PROV_ATTR_GENERAL_ENTITY: generalEntity}, other_attributes)

    def alternate(self, alternate1, alternate2, identifier=None, other_attributes=None):
        return self.add_record(PROV_REC_ALTERNATE, identifier, {PROV_ATTR_ALTERNATE1: alternate1, PROV_ATTR_ALTERNATE2: alternate2}, other_attributes)

    def mention(self, specificEntity, generalEntity, bundle, identifier=None, other_attributes=None):
        return self.add_record(PROV_REC_MENTION, identifier, {PROV_ATTR_SPECIFIC_ENTITY: specificEntity, PROV_ATTR_GENERAL_ENTITY: generalEntity, PROV_ATTR_BUNDLE: bundle}, other_attributes)

    def collection(self, identifier, other_attributes=None):
        record = self.add_element(PROV_REC_ENTITY, identifier, None, other_attributes)
        record.add_asserted_type(PROV['Collection'])
        return record

    def membership(self, collection, entity, identifier=None, other_attributes=None):
        return self.add_record(PROV_REC_MEMBERSHIP, identifier, {PROV_ATTR_COLLECTION: collection, PROV_ATTR_ENTITY: entity}, other_attributes)

    def bundle(self, identifier, other_attributes=None):
        return self.add_element(PROV_REC_BUNDLE, identifier, None, other_attributes)

    #  Aliases
    wasGeneratedBy = generation
    used = usage
    wasStartedBy = start
    wasEndedBy = end
    wasInvalidatedBy = invalidation
    wasInformedBy = communication
    wasAttributedTo = attribution
    wasAssociatedWith = association
    actedOnBehalfOf = delegation
    wasInfluencedBy = influence
    wasDerivedFrom = derivation
    wasRevisionOf = revision
    wasQuotedFrom = quotation
    hadPrimarySource = primary_source
    alternateOf = alternate
    specializationOf = specialization
    mentionOf = mention
    hadMember = membership

#  Add the newly defined ProvBundle into the PROV class dictionary
PROV_REC_CLS[PROV_REC_BUNDLE] = ProvBundle<|MERGE_RESOLUTION|>--- conflicted
+++ resolved
@@ -176,19 +176,7 @@
 
 
 #  Datatypes
-<<<<<<< HEAD
-_r_xsd_dateTime = re.compile(""" ^
-    (?P<year>-?[0-9]{4}) - (?P<month>[0-9]{2}) - (?P<day>[0-9]{2})
-    T (?P<hour>[0-9]{2}) : (?P<minute>[0-9]{2}) : (?P<second>[0-9]{2})
-    (?P<microsecond>\.[0-9]{1,6})?
-    (?P<tz>
-      Z | (?P<tz_hr>[-+][0-9]{2}) : (?P<tz_min>[0-9]{2})
-    )?
-    $ """, re.X)
-
 attr2rdf = lambda attr: PROV[PROV_ID_ATTRIBUTES_MAP[attr].split('prov:')[1]].rdf_representation()
-=======
->>>>>>> 22e964f9
 
 def _parse_xsd_dateTime(s):
     return dateutil.parser.parse(s)
