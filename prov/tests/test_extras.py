import io
from StringIO import StringIO
import unittest

from prov.model import *
from prov.dot import prov_to_dot
<<<<<<< HEAD
from prov.serializers import Registry
=======
from prov.tests.examples import primer_example, primer_example_alternate
>>>>>>> 09cd2b2b


EX_NS = Namespace('ex', 'http://example.org/')
EX2_NS = Namespace('ex2', 'http://example2.org/')
EX_OTHER_NS = Namespace('other', 'http://exceptions.example.org/')


def add_label(record):
    record.add_attributes(
        [('prov:label', Literal("hello"))]
    )


def add_labels(record):
    record.add_attributes([
        ('prov:label', Literal("hello")),
        ('prov:label', Literal("bye", langtag="en")),
        ('prov:label', Literal("bonjour", langtag="fr"))
    ])


def add_types(record):
    record.add_attributes([
        ('prov:type', 'a'),
        ('prov:type', 1),
        ('prov:type', 1.0),
        ('prov:type', True),
        ('prov:type', EX_NS['abc']),
        ('prov:type', datetime.datetime.now()),
        ('prov:type', Literal('http://boiled-egg.example.com', datatype=XSD_ANYURI)),
    ])


def add_locations(record):
    record.add_attributes([
        ('prov:Location', "Southampton"),
        ('prov:Location', 1),
        ('prov:Location', 1.0),
        ('prov:Location', True),
        ('prov:Location', EX_NS['london']),
        ('prov:Location', datetime.datetime.now()),
        ('prov:Location', EX_NS.uri + "london"),
        ('prov:Location', Literal(2002, datatype=XSD['gYear'])),
    ])


def add_value(record):
    record.add_attributes([
        ('prov:value', EX_NS['avalue'])
    ])


def add_further_attributes(record):
    record.add_attributes([
        (EX_NS['tag1'], "hello"),
        (EX_NS['tag2'], "bye"),
        (EX2_NS['tag3'], "hi"),
        (EX_NS['tag1'], "hello\nover\nmore\nlines"),
    ])


def add_further_attributes0(record):
    record.add_attributes([
        (EX_NS['tag1'], "hello"),
        (EX_NS['tag2'], "bye"),
        (EX_NS['tag2'], Literal("hola", langtag="es")),
        (EX2_NS['tag3'], "hi"),
        (EX_NS['tag'], 1),
        (EX_NS['tag'], long(1)),
        (EX_NS['tag'], Literal(1, datatype=XSD_SHORT)),
        (EX_NS['tag'], Literal(1, datatype=XSD_DOUBLE)),
        (EX_NS['tag'], 1.0),
        (EX_NS['tag'], True),
        (EX_NS['tag'], EX_NS.uri + "southampton"),
    ])

    add_further_attributes_with_qnames(record)


def add_further_attributes_with_qnames(record):
    record.add_attributes([
        (EX_NS['tag'], EX2_NS['newyork']),
        (EX_NS['tag'], EX_NS['london']),
    ])


class TestExtras(unittest.TestCase):
    def test_dot(self):
        # This is naive.. since we can't programatically check the output is correct
        document = ProvDocument()

        bundle1 = ProvBundle(identifier=EX_NS['bundle1'])
        bundle1.usage(activity=EX_NS['a1'], entity=EX_NS['e1'], identifier=EX_NS['use1'])
        bundle1.entity(identifier=EX_NS['e1'], other_attributes={PROV_ROLE: "sausage"})
        bundle1.activity(identifier=EX_NS['a1'])
        document.activity(EX_NS['a2'])

        bundle2 = ProvBundle(identifier=EX_NS['bundle2'])
        bundle2.usage(activity=EX_NS['aa1'], entity=EX_NS['ee1'], identifier=EX_NS['use2'])
        bundle2.entity(identifier=EX_NS['ee1'])
        bundle2.activity(identifier=EX_NS['aa1'])

        document.add_bundle(bundle1)
        document.add_bundle(bundle2)
        prov_to_dot(document)

    def test_extra_attributes(self):

        document = ProvDocument()

        inf = document.influence(EX_NS['a2'], EX_NS['a1'], identifier=EX_NS['inf7'])
        add_labels(inf)
        add_types(inf)
        add_further_attributes(inf)

        self.assertEqual(len(inf.attributes), len(list(inf.formal_attributes) + inf.extra_attributes))

    def test_serialize_to_path(self):
        document = ProvDocument()
        document.serialize("output.json")
        os.remove('output.json')

        document.serialize("http://netloc/outputmyprov/submit.php")

    def test_bundle_no_id(self):
        document = ProvDocument()

        def test():
            bundle = ProvBundle()
            document.add_bundle(bundle)

        self.assertRaises(ProvException, test)

    def test_use_set_time_helpers(self):
        dt = datetime.datetime.now()
        document1 = ProvDocument()
        document1.activity(EX_NS['a8'], startTime=dt, endTime=dt)

        document2 = ProvDocument()
        a = document2.activity(EX_NS['a8'])
        a.set_time(startTime=dt, endTime=dt)

        self.assertEqual(document1, document2)
        self.assertEqual(a.get_startTime(), dt)
        self.assertEqual(a.get_endTime(), dt)

    def test_bundle_add_garbage(self):
        document = ProvDocument()

        def test():
            document.add_bundle(document.entity(EX_NS['entity_trying_to_be_a_bundle']))

        self.assertRaises(ProvException, test)

        def test():
            bundle = ProvBundle()
            document.add_bundle(bundle)

        self.assertRaises(ProvException, test)

    def test_bundle_equality_garbage(self):
        document = ProvBundle()
        self.assertNotEqual(document, 1)

    def test_bundle_is_bundle(self):
        document = ProvBundle()
        self.assertTrue(document.is_bundle())

    def test_bundle_in_document(self):
        document = ProvDocument()
        bundle = document.bundle('b')
        self.assertTrue(bundle in bundle.document.bundles)

    def test_bundle_get_record_by_id(self):
        document = ProvDocument()
        self.assertEqual(document.get_record(None), None)

        # record = document.entity(identifier=EX_NS['e1'])
        # self.assertEqual(document.get_record(EX_NS['e1']), record)
        #
        # bundle = document.bundle(EX_NS['b'])
        # self.assertEqual(bundle.get_record(EX_NS['e1']), record)

    def test_bundle_get_records(self):
        document = ProvDocument()

        document.entity(identifier=EX_NS['e1'])
        document.agent(identifier=EX_NS['e1'])
        self.assertEqual(len(document.get_records(ProvAgent)), 1)
        self.assertEqual(len(document.get_records()), 2)

    def test_bundle_name_clash(self):
        document = ProvDocument()

        def test():
            document.bundle(EX_NS['indistinct'])
            document.bundle(EX_NS['indistinct'])

        self.assertRaises(ProvException, test)

        document = ProvDocument()

        def test():
            document.bundle(EX_NS['indistinct'])
            bundle = ProvBundle(identifier=EX_NS['indistinct'])
            document.add_bundle(bundle)

        self.assertRaises(ProvException, test)

    def test_document_helper_methods(self):
        document = ProvDocument()
        self.assertFalse(document.is_bundle())
        self.assertFalse(document.has_bundles())
        document.bundle(EX_NS['b'])
        self.assertTrue(document.has_bundles())
        self.assertEqual(u'<ProvDocument>', str(document))

<<<<<<< HEAD
    def test_reading_and_writing_to_file_like_objects(self):
        """
        Tests reading and writing to and from file like objects.
        """
        # Create some random document.
        document = ProvDocument()
        document.entity(EX2_NS["test"])

        objects = [io.BytesIO, io.StringIO, StringIO]

        Registry.load_serializers()
        formats = Registry.serializers.keys()

        for obj in objects:
            for format in formats:
                try:
                    buf = obj()
                    document.serialize(destination=buf, format=format)
                    buf.seek(0, 0)
                    new_document = ProvDocument.deserialize(source=buf,
                                                            format=format)
                    self.assertEqual(document, new_document)
                finally:
                    buf.close()

    # def test_document_unification(self):
    #     # TODO: Improve testing of this...
    #     document = ProvDocument()
    #     bundle = document.bundle(identifier=EX_NS['b'])
    #     e1 = bundle.entity(EX_NS['e'])
    #     e2 = bundle.entity(EX_NS['e'])
    #     unified = document.unified()
    #
    #     self.assertEqual(len(unified._bundles[0]._records), 1)
=======
    def test_primer_alternate(self):
        g1 = primer_example()
        g2 = primer_example_alternate()
        self.assertEqual(g1, g2)
>>>>>>> 09cd2b2b


if __name__ == '__main__':
    unittest.main()<|MERGE_RESOLUTION|>--- conflicted
+++ resolved
@@ -4,11 +4,8 @@
 
 from prov.model import *
 from prov.dot import prov_to_dot
-<<<<<<< HEAD
 from prov.serializers import Registry
-=======
 from prov.tests.examples import primer_example, primer_example_alternate
->>>>>>> 09cd2b2b
 
 
 EX_NS = Namespace('ex', 'http://example.org/')
@@ -226,7 +223,6 @@
         self.assertTrue(document.has_bundles())
         self.assertEqual(u'<ProvDocument>', str(document))
 
-<<<<<<< HEAD
     def test_reading_and_writing_to_file_like_objects(self):
         """
         Tests reading and writing to and from file like objects.
@@ -261,12 +257,11 @@
     #     unified = document.unified()
     #
     #     self.assertEqual(len(unified._bundles[0]._records), 1)
-=======
+
     def test_primer_alternate(self):
         g1 = primer_example()
         g2 = primer_example_alternate()
         self.assertEqual(g1, g2)
->>>>>>> 09cd2b2b
 
 
 if __name__ == '__main__':
